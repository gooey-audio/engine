--- conflicted
+++ resolved
@@ -1,11 +1,3 @@
-<<<<<<< HEAD
-'use client';
-
-import React, { useRef, useState } from 'react';
-import init, { WasmStage, WasmKickDrum, WasmHiHat, WasmSnareDrum, WasmTomDrum } from '../public/wasm/oscillator.js';
-import { SpectrumAnalyzerWithRef } from './spectrum-analyzer';
-import Sequencer from './sequencer';
-=======
 "use client";
 
 import React, { useRef, useState } from "react";
@@ -16,9 +8,10 @@
   WasmSnareDrum,
   WasmTomDrum,
 } from "../public/wasm/oscillator.js";
+
+import Sequencer from "./sequencer";
 import { SpectrumAnalyzerWithRef } from "./spectrum-analyzer";
 import { SpectrogramDisplayWithRef } from "./spectrogram-display";
->>>>>>> 8cf51918
 
 export default function WasmTest() {
   const stageRef = useRef<WasmStage | null>(null);
@@ -2477,14 +2470,9 @@
             />
           </div>
 
-<<<<<<< HEAD
           {/* Sequencer */}
-          <Sequencer
-            stage={stageRef.current}
-            isPlaying={isPlaying}
-          />
-          
-=======
+          <Sequencer stage={stageRef.current} isPlaying={isPlaying} />
+
           {/* Spectrogram Display */}
           <div>
             <SpectrogramDisplayWithRef
@@ -2497,7 +2485,6 @@
             />
           </div>
 
->>>>>>> 8cf51918
           <div className="p-4 bg-gray-800 rounded">
             <h2 className="font-semibold mb-2">Status:</h2>
             <p>
