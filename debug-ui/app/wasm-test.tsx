"use client";

import React, { useRef, useState } from "react";
import init, {
  WasmStage,
  WasmKickDrum,
  WasmHiHat,
  WasmSnareDrum,
  WasmTomDrum,
} from "../public/wasm/oscillator.js";

import Sequencer from "./sequencer";
import { SpectrumAnalyzerWithRef } from "./spectrum-analyzer";
import { SpectrogramDisplayWithRef } from "./spectrogram-display";

export default function WasmTest() {
  const stageRef = useRef<WasmStage | null>(null);
  const kickDrumRef = useRef<WasmKickDrum | null>(null);
  const hihatRef = useRef<WasmHiHat | null>(null);
  const snareRef = useRef<WasmSnareDrum | null>(null);
  const tomRef = useRef<WasmTomDrum | null>(null);
  const audioContextRef = useRef<AudioContext | null>(null);
  const kickAudioSourceRef = useRef<AudioBufferSourceNode | null>(null);
  const hihatAudioSourceRef = useRef<AudioBufferSourceNode | null>(null);
  const snareAudioSourceRef = useRef<AudioBufferSourceNode | null>(null);
  const tomAudioSourceRef = useRef<AudioBufferSourceNode | null>(null);
<<<<<<< HEAD
  const spectrumAnalyzerRef = useRef<{
    connectSource: (source: AudioNode) => void;
    getAnalyser: () => AnalyserNode | null;
    getMonitoringNode: () => GainNode | null;
  } | null>(null);
  const spectrogramRef = useRef<{
    connectSource: (source: AudioNode) => void;
  } | null>(null);
=======
  const spectrumAnalyzerRef = useRef<{ connectSource: (source: AudioNode) => void; getAnalyser: () => AnalyserNode | null; getMonitoringNode: () => GainNode | null } | null>(null);
  const audioProcessorRef = useRef<ScriptProcessorNode | null>(null);
>>>>>>> 3cf2513e
  const [isLoaded, setIsLoaded] = useState(false);
  const [isLoading, setIsLoading] = useState(false);
  const [isPlaying, setIsPlaying] = useState(false);
  const [activeTab, setActiveTab] = useState<
    "oscillators" | "kick" | "hihat" | "snare" | "tom"
  >("oscillators");
  const [volumes, setVolumes] = useState([1.0, 1.0, 1.0, 1.0]); // Volume for each instrument
  const [frequencies, setFrequencies] = useState([200, 300, 440, 600]); // Frequency for each instrument
  const [modulatorFrequencies, setModulatorFrequencies] = useState([
    100, 150, 220, 300,
  ]); // Modulator frequency for each instrument (for ring modulation)
  const [waveforms, setWaveforms] = useState([1, 1, 1, 1]); // Waveform for each instrument (0=Sine, 1=Square, 2=Saw, 3=Triangle)
  const [enabled, setEnabled] = useState([true, true, true, true]); // Enabled state for each instrument
  const [adsrValues, setAdsrValues] = useState([
    { attack: 0.01, decay: 0.1, sustain: 0.7, release: 0.3 }, // Bass Drum
    { attack: 0.001, decay: 0.05, sustain: 0.3, release: 0.1 }, // Snare
    { attack: 0.001, decay: 0.02, sustain: 0.2, release: 0.05 }, // Hi-hat
    { attack: 0.005, decay: 0.2, sustain: 0.8, release: 0.5 }, // Cymbal
  ]);

  // Kick drum specific state
  const [kickPreset, setKickPreset] = useState("default");
  const [kickConfig, setKickConfig] = useState({
    frequency: 50.0,
    punch: 0.7,
    sub: 0.8,
    click: 0.3,
    decay: 0.8,
    pitchDrop: 0.6,
    volume: 0.8,
  });

  // Hi-hat specific state
  const [hihatPreset, setHihatPreset] = useState("closed_default");
  const [hihatConfig, setHihatConfig] = useState({
    baseFrequency: 8000.0,
    resonance: 0.7,
    brightness: 0.6,
    decayTime: 0.1,
    attackTime: 0.001,
    volume: 0.8,
    isOpen: false,
  });

  // Snare specific state
  const [snarePreset, setSnarePreset] = useState("default");
  const [snareConfig, setSnareConfig] = useState({
    frequency: 200.0,
    tonal: 0.4,
    noise: 0.7,
    crack: 0.5,
    decay: 0.15,
    pitchDrop: 0.3,
    volume: 0.8,
  });

  // Tom specific state
  const [tomPreset, setTomPreset] = useState("default");
  const [tomConfig, setTomConfig] = useState({
    frequency: 120.0,
    tonal: 0.8,
    punch: 0.4,
    decay: 0.4,
    pitchDrop: 0.3,
    volume: 0.8,
  });

  async function loadWasm() {
    setIsLoading(true);
    try {
      // Initialize the WASM module
      await init();

      // Create stage instance with 44100 sample rate
      stageRef.current = new WasmStage(44100);

      // Add multiple oscillators with different frequencies
      stageRef.current.add_oscillator(44100, 200); // Bass drum
      stageRef.current.add_oscillator(44100, 300); // Snare
      stageRef.current.add_oscillator(44100, 440); // Hi-hat
      stageRef.current.add_oscillator(44100, 600); // Cymbal

      // Initialize ADSR settings for each instrument
      adsrValues.forEach((adsr, index) => {
        stageRef.current?.set_instrument_adsr(
          index,
          adsr.attack,
          adsr.decay,
          adsr.sustain,
          adsr.release
        );
      });

      // Initialize modulator frequencies for each instrument
      modulatorFrequencies.forEach((freq, index) => {
        stageRef.current?.set_instrument_modulator_frequency(index, freq);
      });

      // Create kick drum instance
      kickDrumRef.current = new WasmKickDrum(44100);

      // Create hi-hat instance
      hihatRef.current = WasmHiHat.new_with_preset(44100, "closed_default");

      // Create snare instance
      snareRef.current = new WasmSnareDrum(44100);

      // Create tom instance
      tomRef.current = new WasmTomDrum(44100);

      // Initialize Web Audio API
      audioContextRef.current = new AudioContext();

      setIsLoaded(true);
      console.log(
        "WASM Stage with 4 oscillators, kick drum, hi-hat, snare, tom, and Web Audio loaded successfully!"
      );
    } catch (error) {
      console.error("Failed to load WASM:", error);
      alert("Failed to load WASM module: " + String(error));
    } finally {
      setIsLoading(false);
    }
  }

  async function startAudio() {
    if (!audioContextRef.current || !stageRef.current) {
      alert('WASM not loaded yet. Click "Load WASM" first.');
      return;
    }

    try {
      // Resume audio context if suspended
      if (audioContextRef.current.state === "suspended") {
        await audioContextRef.current.resume();
      }
<<<<<<< HEAD

      setIsPlaying(true);
      console.log("Audio started!");
=======
      
      // Create a continuous audio processing loop using ScriptProcessorNode
      // This is needed for the sequencer to advance through steps
      const bufferSize = 4096;
      const processor = audioContextRef.current.createScriptProcessor(bufferSize, 0, 1);
      audioProcessorRef.current = processor;
      
      processor.onaudioprocess = (event) => {
        if (!stageRef.current || !audioContextRef.current) return;
        
        const outputBuffer = event.outputBuffer;
        const outputData = outputBuffer.getChannelData(0);
        
        // Process audio samples continuously
        for (let i = 0; i < outputBuffer.length; i++) {
          const currentTime = audioContextRef.current.currentTime + (i / audioContextRef.current.sampleRate);
          outputData[i] = stageRef.current.tick(currentTime);
        }
      };
      
      // Connect the processor to the audio graph
      if (spectrumAnalyzerRef.current && spectrumAnalyzerRef.current.getMonitoringNode()) {
        processor.connect(spectrumAnalyzerRef.current.getMonitoringNode()!);
      } else {
        processor.connect(audioContextRef.current.destination);
      }
      
      setIsPlaying(true);
      console.log('Audio started with continuous processing!');
>>>>>>> 3cf2513e
    } catch (error) {
      console.error("Failed to start audio:", error);
      alert("Failed to start audio");
    }
  }

  function stopAudio() {
    // Disconnect the audio processor
    if (audioProcessorRef.current) {
      audioProcessorRef.current.disconnect();
      audioProcessorRef.current = null;
    }
    
    setIsPlaying(false);
    console.log("Audio stopped!");
  }

  function triggerAll() {
    if (!audioContextRef.current || !stageRef.current || !isPlaying) {
      alert('Audio not started yet. Click "Start Audio" first.');
      return;
    }

    try {
      // Trigger all instruments in the stage
      const currentTime = audioContextRef.current.currentTime;
      stageRef.current.trigger_all(currentTime);

      // Generate audio buffer (1 second of audio)
      const sampleRate = audioContextRef.current.sampleRate;
      const bufferLength = sampleRate; // 1 second
      const audioBuffer = audioContextRef.current.createBuffer(
        1,
        bufferLength,
        sampleRate
      );

      // Get the channel data and fill it with WASM-generated samples
      const channelData = audioBuffer.getChannelData(0);

      for (let i = 0; i < bufferLength; i++) {
        const time = currentTime + i / sampleRate;
        channelData[i] = stageRef.current.tick(time);
      }

      // Create buffer source and play it
      const source = audioContextRef.current.createBufferSource();
      source.buffer = audioBuffer;

      // Connect to spectrum analyzer monitoring if available, otherwise directly to destination
      if (
        spectrumAnalyzerRef.current &&
        spectrumAnalyzerRef.current.getMonitoringNode()
      ) {
        source.connect(spectrumAnalyzerRef.current.getMonitoringNode()!);
      } else {
        source.connect(audioContextRef.current.destination);
      }
      source.start();

      console.log("All instruments triggered!");
    } catch (error) {
      console.error("Failed to trigger instruments:", error);
      alert("Failed to trigger instruments");
    }
  }

  function triggerInstrument(index: number, name: string) {
    if (!audioContextRef.current || !stageRef.current || !isPlaying) {
      alert('Audio not started yet. Click "Start Audio" first.');
      return;
    }

    try {
      // Trigger specific instrument in the stage
      const currentTime = audioContextRef.current.currentTime;
      stageRef.current.trigger_instrument(index, currentTime);

      // Generate audio buffer (1 second of audio)
      const sampleRate = audioContextRef.current.sampleRate;
      const bufferLength = sampleRate; // 1 second
      const audioBuffer = audioContextRef.current.createBuffer(
        1,
        bufferLength,
        sampleRate
      );

      // Get the channel data and fill it with WASM-generated samples
      const channelData = audioBuffer.getChannelData(0);

      for (let i = 0; i < bufferLength; i++) {
        const time = currentTime + i / sampleRate;
        channelData[i] = stageRef.current.tick(time);
      }

      // Create buffer source and play it
      const source = audioContextRef.current.createBufferSource();
      source.buffer = audioBuffer;

      // Connect to spectrum analyzer monitoring if available, otherwise directly to destination
      if (
        spectrumAnalyzerRef.current &&
        spectrumAnalyzerRef.current.getMonitoringNode()
      ) {
        source.connect(spectrumAnalyzerRef.current.getMonitoringNode()!);
      } else {
        source.connect(audioContextRef.current.destination);
      }
      source.start();

      console.log(`${name} triggered!`);
    } catch (error) {
      console.error(`Failed to trigger ${name}:`, error);
      alert(`Failed to trigger ${name}`);
    }
  }

  function handleVolumeChange(index: number, volume: number) {
    if (!stageRef.current) return;

    // Update the WASM stage
    stageRef.current.set_instrument_volume(index, volume);

    // Update local state for UI
    setVolumes((prev) => {
      const newVolumes = [...prev];
      newVolumes[index] = volume;
      return newVolumes;
    });
  }

  function handleFrequencyChange(index: number, frequency: number) {
    if (!stageRef.current) return;

    // Update the WASM stage
    stageRef.current.set_instrument_frequency(index, frequency);

    // Update local state for UI
    setFrequencies((prev) => {
      const newFrequencies = [...prev];
      newFrequencies[index] = frequency;
      return newFrequencies;
    });
  }

  function handleWaveformChange(index: number, waveformType: number) {
    if (!stageRef.current) return;

    // Update the WASM stage
    stageRef.current.set_instrument_waveform(index, waveformType);

    // Update local state for UI
    setWaveforms((prev) => {
      const newWaveforms = [...prev];
      newWaveforms[index] = waveformType;
      return newWaveforms;
    });
  }

  function handleAdsrChange(
    index: number,
    param: "attack" | "decay" | "sustain" | "release",
    value: number
  ) {
    if (!stageRef.current) return;

    // Update local state for UI
    setAdsrValues((prev) => {
      const newAdsrValues = [...prev];
      newAdsrValues[index] = { ...newAdsrValues[index], [param]: value };

      // Update the WASM stage with new ADSR values
      const adsr = newAdsrValues[index];
      if (stageRef.current) {
        stageRef.current.set_instrument_adsr(
          index,
          adsr.attack,
          adsr.decay,
          adsr.sustain,
          adsr.release
        );
      }

      return newAdsrValues;
    });
  }

  function handleModulatorFrequencyChange(index: number, frequency: number) {
    if (!stageRef.current) return;

    // Update the WASM stage
    stageRef.current.set_instrument_modulator_frequency(index, frequency);

    // Update local state for UI
    setModulatorFrequencies((prev) => {
      const newModulatorFrequencies = [...prev];
      newModulatorFrequencies[index] = frequency;
      return newModulatorFrequencies;
    });
  }

  function handleEnabledChange(index: number, isEnabled: boolean) {
    if (!stageRef.current) return;

    // Update the WASM stage
    stageRef.current.set_instrument_enabled(index, isEnabled);

    // Update local state for UI
    setEnabled((prev) => {
      const newEnabled = [...prev];
      newEnabled[index] = isEnabled;
      return newEnabled;
    });
  }

  function releaseInstrument(index: number, name: string) {
    if (!audioContextRef.current || !stageRef.current) {
      alert('Audio not started yet. Click "Start Audio" first.');
      return;
    }

    try {
      const currentTime = audioContextRef.current.currentTime;
      stageRef.current.release_instrument(index, currentTime);
      console.log(`${name} released!`);
    } catch (error) {
      console.error(`Failed to release ${name}:`, error);
      alert(`Failed to release ${name}`);
    }
  }

  function releaseAll() {
    if (!audioContextRef.current || !stageRef.current) {
      alert('Audio not started yet. Click "Start Audio" first.');
      return;
    }

    try {
      const currentTime = audioContextRef.current.currentTime;
      stageRef.current.release_all(currentTime);
      console.log("All instruments released!");
    } catch (error) {
      console.error("Failed to release all instruments:", error);
      alert("Failed to release all instruments");
    }
  }

  // Kick drum functions
  function triggerKickDrum() {
    if (!audioContextRef.current || !kickDrumRef.current || !isPlaying) {
      alert('Audio not started yet. Click "Start Audio" first.');
      return;
    }

    try {
      // Stop any existing kick drum sound
      if (kickAudioSourceRef.current) {
        try {
          kickAudioSourceRef.current.stop();
        } catch (e) {
          // Source might already be stopped, ignore error
        }
        kickAudioSourceRef.current = null;
      }

      // Trigger kick drum
      const currentTime = audioContextRef.current.currentTime;
      kickDrumRef.current.trigger(currentTime);

      // Generate audio buffer (2 seconds for longer kick sounds)
      const sampleRate = audioContextRef.current.sampleRate;
      const bufferLength = sampleRate * 2; // 2 seconds
      const audioBuffer = audioContextRef.current.createBuffer(
        1,
        bufferLength,
        sampleRate
      );

      // Get the channel data and fill it with WASM-generated samples
      const channelData = audioBuffer.getChannelData(0);

      for (let i = 0; i < bufferLength; i++) {
        const time = currentTime + i / sampleRate;
        channelData[i] = kickDrumRef.current.tick(time);
      }

      // Create buffer source and play it
      const source = audioContextRef.current.createBufferSource();
      source.buffer = audioBuffer;

      // Connect to spectrum analyzer monitoring if available, otherwise directly to destination
      if (
        spectrumAnalyzerRef.current &&
        spectrumAnalyzerRef.current.getMonitoringNode()
      ) {
        source.connect(spectrumAnalyzerRef.current.getMonitoringNode()!);
      } else {
        source.connect(audioContextRef.current.destination);
      }

      // Clean up reference when source ends
      source.onended = () => {
        kickAudioSourceRef.current = null;
      };

      kickAudioSourceRef.current = source;
      source.start();

      console.log("Kick drum triggered!");
    } catch (error) {
      console.error("Failed to trigger kick drum:", error);
      alert("Failed to trigger kick drum");
    }
  }

  function releaseKickDrum() {
    if (!audioContextRef.current || !kickDrumRef.current) {
      alert('Audio not started yet. Click "Start Audio" first.');
      return;
    }

    try {
      const currentTime = audioContextRef.current.currentTime;
      kickDrumRef.current.release(currentTime);
      console.log("Kick drum released!");
    } catch (error) {
      console.error("Failed to release kick drum:", error);
      alert("Failed to release kick drum");
    }
  }

  function handleKickConfigChange(
    param: keyof typeof kickConfig,
    value: number
  ) {
    if (!kickDrumRef.current) return;

    // Update local state
    setKickConfig((prev) => ({ ...prev, [param]: value }));

    // Update the kick drum
    switch (param) {
      case "frequency":
        kickDrumRef.current.set_frequency(value);
        break;
      case "punch":
        kickDrumRef.current.set_punch(value);
        break;
      case "sub":
        kickDrumRef.current.set_sub(value);
        break;
      case "click":
        kickDrumRef.current.set_click(value);
        break;
      case "decay":
        kickDrumRef.current.set_decay(value);
        break;
      case "pitchDrop":
        kickDrumRef.current.set_pitch_drop(value);
        break;
      case "volume":
        kickDrumRef.current.set_volume(value);
        break;
    }
  }

  function handleKickPresetChange(preset: string) {
    if (!kickDrumRef.current) return;

    setKickPreset(preset);

    // Create new kick drum with preset
    kickDrumRef.current = WasmKickDrum.new_with_preset(44100, preset);

    // Update state to match preset values
    switch (preset) {
      case "punchy":
        setKickConfig({
          frequency: 60.0,
          punch: 0.9,
          sub: 0.6,
          click: 0.4,
          decay: 0.6,
          pitchDrop: 0.7,
          volume: 0.85,
        });
        break;
      case "deep":
        setKickConfig({
          frequency: 45.0,
          punch: 0.5,
          sub: 1.0,
          click: 0.2,
          decay: 1.2,
          pitchDrop: 0.5,
          volume: 0.9,
        });
        break;
      case "tight":
        setKickConfig({
          frequency: 70.0,
          punch: 0.8,
          sub: 0.7,
          click: 0.5,
          decay: 0.4,
          pitchDrop: 0.8,
          volume: 0.8,
        });
        break;
      default: // default
        setKickConfig({
          frequency: 50.0,
          punch: 0.7,
          sub: 0.8,
          click: 0.3,
          decay: 0.8,
          pitchDrop: 0.6,
          volume: 0.8,
        });
    }
  }

  // Hi-hat functions
  function triggerHiHat(preset?: string) {
    if (!audioContextRef.current || !hihatRef.current || !isPlaying) {
      alert('Audio not started yet. Click "Start Audio" first.');
      return;
    }

    try {
      // Stop any existing hi-hat sound
      if (hihatAudioSourceRef.current) {
        try {
          hihatAudioSourceRef.current.stop();
        } catch (e) {
          // Source might already be stopped, ignore error
        }
        hihatAudioSourceRef.current = null;
      }

      // Change preset if provided
      if (preset && preset !== hihatPreset) {
        hihatRef.current = WasmHiHat.new_with_preset(44100, preset);
        setHihatPreset(preset);
        updateHihatConfigFromPreset(preset);
      }

      // Trigger hi-hat
      const currentTime = audioContextRef.current.currentTime;
      hihatRef.current.trigger(currentTime);

      // Generate audio buffer (1 second for hi-hat sounds)
      const sampleRate = audioContextRef.current.sampleRate;
      const bufferLength = sampleRate * 1; // 1 second
      const audioBuffer = audioContextRef.current.createBuffer(
        1,
        bufferLength,
        sampleRate
      );

      // Get the channel data and fill it with WASM-generated samples
      const channelData = audioBuffer.getChannelData(0);

      for (let i = 0; i < bufferLength; i++) {
        const time = currentTime + i / sampleRate;
        channelData[i] = hihatRef.current.tick(time);
      }

      // Create buffer source and play it
      const source = audioContextRef.current.createBufferSource();
      source.buffer = audioBuffer;

      // Connect to spectrum analyzer monitoring if available, otherwise directly to destination
      if (
        spectrumAnalyzerRef.current &&
        spectrumAnalyzerRef.current.getMonitoringNode()
      ) {
        source.connect(spectrumAnalyzerRef.current.getMonitoringNode()!);
      } else {
        source.connect(audioContextRef.current.destination);
      }

      // Clean up reference when source ends
      source.onended = () => {
        hihatAudioSourceRef.current = null;
      };

      hihatAudioSourceRef.current = source;
      source.start();

      console.log(`Hi-hat ${preset || hihatPreset} triggered!`);
    } catch (error) {
      console.error("Failed to trigger hi-hat:", error);
      alert("Failed to trigger hi-hat");
    }
  }

  function releaseHiHat() {
    if (!audioContextRef.current || !hihatRef.current) {
      alert('Audio not started yet. Click "Start Audio" first.');
      return;
    }

    try {
      const currentTime = audioContextRef.current.currentTime;
      hihatRef.current.release(currentTime);
      console.log("Hi-hat released!");
    } catch (error) {
      console.error("Failed to release hi-hat:", error);
      alert("Failed to release hi-hat");
    }
  }

  function updateHihatConfigFromPreset(preset: string) {
    // Update state to match preset values based on HiHatConfig presets
    switch (preset) {
      case "closed_default":
        setHihatConfig({
          baseFrequency: 8000.0,
          resonance: 0.7,
          brightness: 0.6,
          decayTime: 0.1,
          attackTime: 0.001,
          volume: 0.8,
          isOpen: false,
        });
        break;
      case "open_default":
        setHihatConfig({
          baseFrequency: 8000.0,
          resonance: 0.5,
          brightness: 0.8,
          decayTime: 0.8,
          attackTime: 0.001,
          volume: 0.7,
          isOpen: true,
        });
        break;
      case "closed_tight":
        setHihatConfig({
          baseFrequency: 10000.0,
          resonance: 0.8,
          brightness: 0.5,
          decayTime: 0.05,
          attackTime: 0.001,
          volume: 0.9,
          isOpen: false,
        });
        break;
      case "open_bright":
        setHihatConfig({
          baseFrequency: 12000.0,
          resonance: 0.4,
          brightness: 1.0,
          decayTime: 1.2,
          attackTime: 0.001,
          volume: 0.8,
          isOpen: true,
        });
        break;
      case "closed_dark":
        setHihatConfig({
          baseFrequency: 6000.0,
          resonance: 0.6,
          brightness: 0.3,
          decayTime: 0.15,
          attackTime: 0.002,
          volume: 0.7,
          isOpen: false,
        });
        break;
      case "open_long":
        setHihatConfig({
          baseFrequency: 7000.0,
          resonance: 0.3,
          brightness: 0.7,
          decayTime: 2.0,
          attackTime: 0.001,
          volume: 0.6,
          isOpen: true,
        });
        break;
      default:
        setHihatConfig({
          baseFrequency: 8000.0,
          resonance: 0.7,
          brightness: 0.6,
          decayTime: 0.1,
          attackTime: 0.001,
          volume: 0.8,
          isOpen: false,
        });
    }
  }

  function handleHihatConfigChange(
    param: keyof typeof hihatConfig,
    value: number | boolean
  ) {
    if (!hihatRef.current) return;

    // Update local state
    setHihatConfig((prev) => ({ ...prev, [param]: value }));

    // Update the hi-hat
    switch (param) {
      case "baseFrequency":
        hihatRef.current.set_frequency(value as number);
        break;
      case "resonance":
        hihatRef.current.set_resonance(value as number);
        break;
      case "brightness":
        hihatRef.current.set_brightness(value as number);
        break;
      case "decayTime":
        hihatRef.current.set_decay(value as number);
        break;
      case "attackTime":
        hihatRef.current.set_attack(value as number);
        break;
      case "volume":
        hihatRef.current.set_volume(value as number);
        break;
      case "isOpen":
        hihatRef.current.set_open(value as boolean);
        break;
    }
  }

  function handleHihatPresetChange(preset: string) {
    if (!hihatRef.current) return;

    setHihatPreset(preset);

    // Create new hi-hat with preset
    hihatRef.current = WasmHiHat.new_with_preset(44100, preset);

    // Update state to match preset values
    updateHihatConfigFromPreset(preset);
  }

  // Snare drum functions
  function triggerSnareDrum() {
    if (!audioContextRef.current || !snareRef.current || !isPlaying) {
      alert('Audio not started yet. Click "Start Audio" first.');
      return;
    }

    try {
      // Stop any existing snare sound
      if (snareAudioSourceRef.current) {
        try {
          snareAudioSourceRef.current.stop();
        } catch (e) {
          // Source might already be stopped, ignore error
        }
        snareAudioSourceRef.current = null;
      }

      // Trigger snare
      const currentTime = audioContextRef.current.currentTime;
      snareRef.current.trigger(currentTime);

      // Generate audio buffer (1 second for snare sounds)
      const sampleRate = audioContextRef.current.sampleRate;
      const bufferLength = sampleRate * 1; // 1 second
      const audioBuffer = audioContextRef.current.createBuffer(
        1,
        bufferLength,
        sampleRate
      );

      // Get the channel data and fill it with WASM-generated samples
      const channelData = audioBuffer.getChannelData(0);

      for (let i = 0; i < bufferLength; i++) {
        const time = currentTime + i / sampleRate;
        channelData[i] = snareRef.current.tick(time);
      }

      // Create buffer source and play it
      const source = audioContextRef.current.createBufferSource();
      source.buffer = audioBuffer;

      // Connect to spectrum analyzer monitoring if available, otherwise directly to destination
      if (
        spectrumAnalyzerRef.current &&
        spectrumAnalyzerRef.current.getMonitoringNode()
      ) {
        source.connect(spectrumAnalyzerRef.current.getMonitoringNode()!);
      } else {
        source.connect(audioContextRef.current.destination);
      }

      // Clean up reference when source ends
      source.onended = () => {
        snareAudioSourceRef.current = null;
      };

      snareAudioSourceRef.current = source;
      source.start();

      console.log("Snare drum triggered!");
    } catch (error) {
      console.error("Failed to trigger snare drum:", error);
      alert("Failed to trigger snare drum");
    }
  }

  function releaseSnareDrum() {
    if (!audioContextRef.current || !snareRef.current) {
      alert('Audio not started yet. Click "Start Audio" first.');
      return;
    }

    try {
      const currentTime = audioContextRef.current.currentTime;
      snareRef.current.release(currentTime);
      console.log("Snare drum released!");
    } catch (error) {
      console.error("Failed to release snare drum:", error);
      alert("Failed to release snare drum");
    }
  }

  function handleSnareConfigChange(
    param: keyof typeof snareConfig,
    value: number
  ) {
    if (!snareRef.current) return;

    // Update local state
    setSnareConfig((prev) => ({ ...prev, [param]: value }));

    // Update the snare drum
    switch (param) {
      case "frequency":
        snareRef.current.set_frequency(value);
        break;
      case "tonal":
        snareRef.current.set_tonal(value);
        break;
      case "noise":
        snareRef.current.set_noise(value);
        break;
      case "crack":
        snareRef.current.set_crack(value);
        break;
      case "decay":
        snareRef.current.set_decay(value);
        break;
      case "pitchDrop":
        snareRef.current.set_pitch_drop(value);
        break;
      case "volume":
        snareRef.current.set_volume(value);
        break;
    }
  }

  function handleSnarePresetChange(preset: string) {
    if (!snareRef.current) return;

    setSnarePreset(preset);

    // Create new snare drum with preset
    snareRef.current = WasmSnareDrum.new_with_preset(44100, preset);

    // Update state to match preset values
    switch (preset) {
      case "crispy":
        setSnareConfig({
          frequency: 250.0,
          tonal: 0.3,
          noise: 0.8,
          crack: 0.7,
          decay: 0.12,
          pitchDrop: 0.4,
          volume: 0.85,
        });
        break;
      case "deep":
        setSnareConfig({
          frequency: 180.0,
          tonal: 0.6,
          noise: 0.6,
          crack: 0.3,
          decay: 0.2,
          pitchDrop: 0.2,
          volume: 0.9,
        });
        break;
      case "tight":
        setSnareConfig({
          frequency: 220.0,
          tonal: 0.3,
          noise: 0.8,
          crack: 0.8,
          decay: 0.08,
          pitchDrop: 0.5,
          volume: 0.8,
        });
        break;
      case "fat":
        setSnareConfig({
          frequency: 160.0,
          tonal: 0.7,
          noise: 0.5,
          crack: 0.4,
          decay: 0.25,
          pitchDrop: 0.1,
          volume: 0.9,
        });
        break;
      default: // default
        setSnareConfig({
          frequency: 200.0,
          tonal: 0.4,
          noise: 0.7,
          crack: 0.5,
          decay: 0.15,
          pitchDrop: 0.3,
          volume: 0.8,
        });
    }
  }

  // Tom drum functions
  function triggerTomDrum() {
    if (!audioContextRef.current || !tomRef.current || !isPlaying) {
      alert('Audio not started yet. Click "Start Audio" first.');
      return;
    }

    try {
      // Stop any existing tom sound
      if (tomAudioSourceRef.current) {
        try {
          tomAudioSourceRef.current.stop();
        } catch (e) {
          // Source might already be stopped, ignore error
        }
        tomAudioSourceRef.current = null;
      }

      // Trigger tom
      const currentTime = audioContextRef.current.currentTime;
      tomRef.current.trigger(currentTime);

      // Generate audio buffer (2 seconds for tom sounds)
      const sampleRate = audioContextRef.current.sampleRate;
      const bufferLength = sampleRate * 2; // 2 seconds
      const audioBuffer = audioContextRef.current.createBuffer(
        1,
        bufferLength,
        sampleRate
      );

      // Get the channel data and fill it with WASM-generated samples
      const channelData = audioBuffer.getChannelData(0);

      for (let i = 0; i < bufferLength; i++) {
        const time = currentTime + i / sampleRate;
        channelData[i] = tomRef.current.tick(time);
      }

      // Create buffer source and play it
      const source = audioContextRef.current.createBufferSource();
      source.buffer = audioBuffer;

      // Connect to spectrum analyzer monitoring if available, otherwise directly to destination
      if (
        spectrumAnalyzerRef.current &&
        spectrumAnalyzerRef.current.getMonitoringNode()
      ) {
        source.connect(spectrumAnalyzerRef.current.getMonitoringNode()!);
      } else {
        source.connect(audioContextRef.current.destination);
      }

      // Clean up reference when source ends
      source.onended = () => {
        tomAudioSourceRef.current = null;
      };

      tomAudioSourceRef.current = source;
      source.start();

      console.log("Tom drum triggered!");
    } catch (error) {
      console.error("Failed to trigger tom drum:", error);
      alert("Failed to trigger tom drum");
    }
  }

  function releaseTomDrum() {
    if (!audioContextRef.current || !tomRef.current) {
      alert('Audio not started yet. Click "Start Audio" first.');
      return;
    }

    try {
      const currentTime = audioContextRef.current.currentTime;
      tomRef.current.release(currentTime);
      console.log("Tom drum released!");
    } catch (error) {
      console.error("Failed to release tom drum:", error);
      alert("Failed to release tom drum");
    }
  }

  function handleTomConfigChange(param: keyof typeof tomConfig, value: number) {
    if (!tomRef.current) return;

    // Update local state
    setTomConfig((prev) => ({ ...prev, [param]: value }));

    // Update the tom drum
    switch (param) {
      case "frequency":
        tomRef.current.set_frequency(value);
        break;
      case "tonal":
        tomRef.current.set_tonal(value);
        break;
      case "punch":
        tomRef.current.set_punch(value);
        break;
      case "decay":
        tomRef.current.set_decay(value);
        break;
      case "pitchDrop":
        tomRef.current.set_pitch_drop(value);
        break;
      case "volume":
        tomRef.current.set_volume(value);
        break;
    }
  }

  function handleTomPresetChange(preset: string) {
    if (!tomRef.current) return;

    setTomPreset(preset);

    // Create new tom drum with preset
    tomRef.current = WasmTomDrum.new_with_preset(44100, preset);

    // Update state to match preset values
    switch (preset) {
      case "high_tom":
        setTomConfig({
          frequency: 180.0,
          tonal: 0.9,
          punch: 0.5,
          decay: 0.3,
          pitchDrop: 0.4,
          volume: 0.85,
        });
        break;
      case "mid_tom":
        setTomConfig({
          frequency: 120.0,
          tonal: 0.8,
          punch: 0.4,
          decay: 0.4,
          pitchDrop: 0.3,
          volume: 0.8,
        });
        break;
      case "low_tom":
        setTomConfig({
          frequency: 90.0,
          tonal: 0.7,
          punch: 0.3,
          decay: 0.6,
          pitchDrop: 0.2,
          volume: 0.85,
        });
        break;
      case "floor_tom":
        setTomConfig({
          frequency: 70.0,
          tonal: 0.6,
          punch: 0.2,
          decay: 0.8,
          pitchDrop: 0.15,
          volume: 0.9,
        });
        break;
      default: // default
        setTomConfig({
          frequency: 120.0,
          tonal: 0.8,
          punch: 0.4,
          decay: 0.4,
          pitchDrop: 0.3,
          volume: 0.8,
        });
    }
  }

  return (
    <div className="p-8 max-w-7xl mx-auto">
      <h1 className="text-2xl font-bold mb-6 text-center">
        WASM Audio Engine Test
      </h1>

      <div className="grid grid-cols-1 lg:grid-cols-2 gap-8">
        {/* Left Column - Controls */}
        <div className="space-y-4">
          <button
            onClick={loadWasm}
            disabled={isLoading || isLoaded}
            className="w-full px-4 py-2 bg-blue-500 text-white rounded hover:bg-blue-600 disabled:bg-gray-400 disabled:cursor-not-allowed"
          >
            {isLoading
              ? "Loading..."
              : isLoaded
              ? "Audio Engine Loaded (Stage + Kick)"
              : "Load Audio Engine"}
          </button>

          <button
            onClick={isPlaying ? stopAudio : startAudio}
            disabled={!isLoaded}
            className="w-full px-4 py-2 bg-green-500 text-white rounded hover:bg-green-600 disabled:bg-gray-400 disabled:cursor-not-allowed"
          >
            {isPlaying ? "Stop Audio" : "Start Audio"}
          </button>

          {/* Tab Navigation */}
          <div className="border-t pt-4">
            <div className="flex space-x-1 mb-6">
              <button
                onClick={() => setActiveTab("oscillators")}
                className={`px-4 py-2 rounded-t-lg font-medium transition-colors ${
                  activeTab === "oscillators"
                    ? "bg-blue-600 text-white border-b-2 border-blue-600"
                    : "bg-gray-700 text-gray-300 hover:bg-gray-600"
                }`}
              >
                🎵 Oscillators
              </button>
              <button
                onClick={() => setActiveTab("kick")}
                className={`px-4 py-2 rounded-t-lg font-medium transition-colors ${
                  activeTab === "kick"
                    ? "bg-red-600 text-white border-b-2 border-red-600"
                    : "bg-gray-700 text-gray-300 hover:bg-gray-600"
                }`}
              >
                🥁 Kick Drum
              </button>
              <button
                onClick={() => setActiveTab("hihat")}
                className={`px-4 py-2 rounded-t-lg font-medium transition-colors ${
                  activeTab === "hihat"
                    ? "bg-yellow-600 text-white border-b-2 border-yellow-600"
                    : "bg-gray-700 text-gray-300 hover:bg-gray-600"
                }`}
              >
                🔔 Hi-Hat
              </button>
              <button
                onClick={() => setActiveTab("snare")}
                className={`px-4 py-2 rounded-t-lg font-medium transition-colors ${
                  activeTab === "snare"
                    ? "bg-orange-600 text-white border-b-2 border-orange-600"
                    : "bg-gray-700 text-gray-300 hover:bg-gray-600"
                }`}
              >
                🥁 Snare
              </button>
              <button
                onClick={() => setActiveTab("tom")}
                className={`px-4 py-2 rounded-t-lg font-medium transition-colors ${
                  activeTab === "tom"
                    ? "bg-purple-600 text-white border-b-2 border-purple-600"
                    : "bg-gray-700 text-gray-300 hover:bg-gray-600"
                }`}
              >
                🥁 Tom
              </button>
            </div>

            {/* Tab Content */}
            {activeTab === "oscillators" && (
              <div>
                <h3 className="font-semibold mb-3 text-center">
                  Instrument Controls
                </h3>

                <button
                  onClick={triggerAll}
                  disabled={!isLoaded || !isPlaying}
                  className="w-full px-4 py-2 mb-3 bg-purple-500 text-white rounded hover:bg-purple-600 disabled:bg-gray-400 disabled:cursor-not-allowed font-semibold"
                >
                  🥁 Trigger All Instruments
                </button>

                <div className="grid grid-cols-2 gap-2">
                  <button
                    onClick={() => triggerInstrument(0, "Bass Drum")}
                    disabled={!isLoaded || !isPlaying}
                    className="px-3 py-2 bg-red-500 text-white rounded hover:bg-red-600 disabled:bg-gray-400 disabled:cursor-not-allowed text-sm"
                  >
                    🥁 Bass (200Hz)
                  </button>

                  <button
                    onClick={() => triggerInstrument(1, "Snare")}
                    disabled={!isLoaded || !isPlaying}
                    className="px-3 py-2 bg-orange-500 text-white rounded hover:bg-orange-600 disabled:bg-gray-400 disabled:cursor-not-allowed text-sm"
                  >
                    🥁 Snare (300Hz)
                  </button>

                  <button
                    onClick={() => triggerInstrument(2, "Hi-hat")}
                    disabled={!isLoaded || !isPlaying}
                    className="px-3 py-2 bg-yellow-500 text-white rounded hover:bg-yellow-600 disabled:bg-gray-400 disabled:cursor-not-allowed text-sm"
                  >
                    🔔 Hi-hat (440Hz)
                  </button>

                  <button
                    onClick={() => triggerInstrument(3, "Cymbal")}
                    disabled={!isLoaded || !isPlaying}
                    className="px-3 py-2 bg-cyan-500 text-white rounded hover:bg-cyan-600 disabled:bg-gray-400 disabled:cursor-not-allowed text-sm"
                  >
                    🥽 Cymbal (600Hz)
                  </button>
                </div>

                <div className="mt-6">
                  <h4 className="font-semibold mb-3 text-center">
                    Instrument Controls
                  </h4>
                  <div className="space-y-4">
                    {[
                      { name: "🥁 Bass Drum", color: "red" },
                      { name: "🥁 Snare", color: "orange" },
                      { name: "🔔 Hi-hat", color: "yellow" },
                      { name: "🥽 Cymbal", color: "cyan" },
                    ].map((instrument, index) => (
                      <div
                        key={index}
                        className="p-3 bg-gray-800 rounded-lg border border-gray-700"
                      >
                        <div className="flex items-center justify-between mb-2">
                          <h5 className="font-medium text-sm">
                            {instrument.name}
                          </h5>
                          <button
                            onClick={() =>
                              handleEnabledChange(index, !enabled[index])
                            }
                            disabled={!isLoaded}
                            className={`px-3 py-1 text-xs font-medium rounded transition-colors disabled:cursor-not-allowed ${
                              enabled[index]
                                ? "bg-green-600 text-white hover:bg-green-700 disabled:bg-gray-600"
                                : "bg-red-600 text-white hover:bg-red-700 disabled:bg-gray-600"
                            }`}
                          >
                            {enabled[index] ? "🔊 ON" : "🔇 OFF"}
                          </button>
                        </div>

                        {/* Volume Control */}
                        <div className="flex items-center space-x-2 mb-2">
                          <label className="w-12 text-xs font-medium">
                            Volume
                          </label>
                          <input
                            type="range"
                            min="0"
                            max="1"
                            step="0.01"
                            value={volumes[index]}
                            onChange={(e) =>
                              handleVolumeChange(
                                index,
                                parseFloat(e.target.value)
                              )
                            }
                            disabled={!isLoaded}
                            className="flex-1 h-2 bg-gray-200 rounded-lg appearance-none cursor-pointer disabled:cursor-not-allowed"
                          />
                          <span className="w-10 text-xs font-mono text-right">
                            {volumes[index].toFixed(2)}
                          </span>
                        </div>

                        {/* Frequency Control */}
                        <div className="flex items-center space-x-2 mb-2">
                          <label className="w-12 text-xs font-medium">
                            Freq
                          </label>
                          <input
                            type="range"
                            min="50"
                            max="2000"
                            step="10"
                            value={frequencies[index]}
                            onChange={(e) =>
                              handleFrequencyChange(
                                index,
                                parseInt(e.target.value)
                              )
                            }
                            disabled={!isLoaded}
                            className="flex-1 h-2 bg-gray-200 rounded-lg appearance-none cursor-pointer disabled:cursor-not-allowed"
                          />
                          <span className="w-16 text-xs font-mono text-right">
                            {frequencies[index]}Hz
                          </span>
                        </div>

                        {/* Waveform Control */}
                        <div className="flex items-center space-x-2 mb-3">
                          <label className="w-12 text-xs font-medium">
                            Wave
                          </label>
                          <select
                            value={waveforms[index]}
                            onChange={(e) =>
                              handleWaveformChange(
                                index,
                                parseInt(e.target.value)
                              )
                            }
                            disabled={!isLoaded}
                            className="flex-1 px-2 py-1 text-xs bg-gray-700 border border-gray-600 rounded disabled:cursor-not-allowed"
                          >
                            <option value={0}>Sine</option>
                            <option value={1}>Square</option>
                            <option value={2}>Saw</option>
                            <option value={3}>Triangle</option>
                            <option value={4}>Ring Mod</option>
                          </select>
                        </div>

                        {/* Modulator Frequency Control (only for Ring Mod) */}
                        {waveforms[index] === 4 && (
                          <div className="flex items-center space-x-2 mb-3">
                            <label className="w-12 text-xs font-medium">
                              Mod
                            </label>
                            <input
                              type="range"
                              min="50"
                              max="2000"
                              step="10"
                              value={modulatorFrequencies[index]}
                              onChange={(e) =>
                                handleModulatorFrequencyChange(
                                  index,
                                  parseInt(e.target.value)
                                )
                              }
                              disabled={!isLoaded}
                              className="flex-1 h-2 bg-gray-200 rounded-lg appearance-none cursor-pointer disabled:cursor-not-allowed"
                            />
                            <span className="w-16 text-xs font-mono text-right">
                              {modulatorFrequencies[index]}Hz
                            </span>
                          </div>
                        )}

                        {/* ADSR Controls */}
                        <div className="border-t border-gray-600 pt-2">
                          <div className="flex items-center justify-between mb-2">
                            <label className="text-xs font-medium text-gray-300">
                              ADSR Envelope
                            </label>
                            <button
                              onClick={() =>
                                releaseInstrument(
                                  index,
                                  instrument.name.split(" ")[1] ||
                                    instrument.name
                                )
                              }
                              disabled={!isLoaded || !isPlaying}
                              className="px-2 py-1 text-xs bg-gray-600 text-white rounded hover:bg-gray-500 disabled:bg-gray-700 disabled:cursor-not-allowed"
                            >
                              Release
                            </button>
                          </div>
                          <div className="grid grid-cols-2 gap-2">
                            <div>
                              <label className="block text-xs text-gray-400 mb-1">
                                Attack
                              </label>
                              <div className="flex items-center space-x-2">
                                <input
                                  type="range"
                                  min="0.001"
                                  max="2"
                                  step="0.001"
                                  value={adsrValues[index].attack}
                                  onChange={(e) =>
                                    handleAdsrChange(
                                      index,
                                      "attack",
                                      parseFloat(e.target.value)
                                    )
                                  }
                                  disabled={!isLoaded}
                                  className="flex-1 h-1 bg-gray-200 rounded-lg appearance-none cursor-pointer disabled:cursor-not-allowed"
                                />
                                <span className="w-12 text-xs font-mono text-right">
                                  {adsrValues[index].attack.toFixed(3)}s
                                </span>
                              </div>
                            </div>
                            <div>
                              <label className="block text-xs text-gray-400 mb-1">
                                Decay
                              </label>
                              <div className="flex items-center space-x-2">
                                <input
                                  type="range"
                                  min="0.001"
                                  max="2"
                                  step="0.001"
                                  value={adsrValues[index].decay}
                                  onChange={(e) =>
                                    handleAdsrChange(
                                      index,
                                      "decay",
                                      parseFloat(e.target.value)
                                    )
                                  }
                                  disabled={!isLoaded}
                                  className="flex-1 h-1 bg-gray-200 rounded-lg appearance-none cursor-pointer disabled:cursor-not-allowed"
                                />
                                <span className="w-12 text-xs font-mono text-right">
                                  {adsrValues[index].decay.toFixed(3)}s
                                </span>
                              </div>
                            </div>
                            <div>
                              <label className="block text-xs text-gray-400 mb-1">
                                Sustain
                              </label>
                              <div className="flex items-center space-x-2">
                                <input
                                  type="range"
                                  min="0"
                                  max="1"
                                  step="0.01"
                                  value={adsrValues[index].sustain}
                                  onChange={(e) =>
                                    handleAdsrChange(
                                      index,
                                      "sustain",
                                      parseFloat(e.target.value)
                                    )
                                  }
                                  disabled={!isLoaded}
                                  className="flex-1 h-1 bg-gray-200 rounded-lg appearance-none cursor-pointer disabled:cursor-not-allowed"
                                />
                                <span className="w-12 text-xs font-mono text-right">
                                  {adsrValues[index].sustain.toFixed(2)}
                                </span>
                              </div>
                            </div>
                            <div>
                              <label className="block text-xs text-gray-400 mb-1">
                                Release
                              </label>
                              <div className="flex items-center space-x-2">
                                <input
                                  type="range"
                                  min="0.001"
                                  max="5"
                                  step="0.001"
                                  value={adsrValues[index].release}
                                  onChange={(e) =>
                                    handleAdsrChange(
                                      index,
                                      "release",
                                      parseFloat(e.target.value)
                                    )
                                  }
                                  disabled={!isLoaded}
                                  className="flex-1 h-1 bg-gray-200 rounded-lg appearance-none cursor-pointer disabled:cursor-not-allowed"
                                />
                                <span className="w-12 text-xs font-mono text-right">
                                  {adsrValues[index].release.toFixed(3)}s
                                </span>
                              </div>
                            </div>
                          </div>
                        </div>
                      </div>
                    ))}
                  </div>
                </div>

                <button
                  onClick={releaseAll}
                  disabled={!isLoaded || !isPlaying}
                  className="w-full mt-3 px-4 py-2 bg-gray-600 text-white rounded hover:bg-gray-500 disabled:bg-gray-700 disabled:cursor-not-allowed"
                >
                  Release All Instruments
                </button>
              </div>
            )}

            {/* Kick Drum Tab */}
            {activeTab === "kick" && (
              <div>
                <h3 className="font-semibold mb-4 text-center text-lg">
                  🥁 Kick Drum
                </h3>

                {/* Kick Drum Trigger Button */}
                <button
                  onClick={triggerKickDrum}
                  disabled={!isLoaded || !isPlaying}
                  className="w-full px-4 py-3 mb-4 bg-gradient-to-r from-red-600 to-red-700 text-white rounded-lg hover:from-red-700 hover:to-red-800 disabled:bg-gray-400 disabled:cursor-not-allowed font-semibold text-lg shadow-lg"
                >
                  🥁 TRIGGER KICK
                </button>

                {/* Preset Selection */}
                <div className="mb-4">
                  <label className="block text-sm font-medium mb-2">
                    Preset
                  </label>
                  <select
                    value={kickPreset}
                    onChange={(e) => handleKickPresetChange(e.target.value)}
                    disabled={!isLoaded}
                    className="w-full px-3 py-2 bg-gray-700 border border-gray-600 rounded disabled:cursor-not-allowed"
                  >
                    <option value="default">Default</option>
                    <option value="punchy">Punchy</option>
                    <option value="deep">Deep</option>
                    <option value="tight">Tight</option>
                  </select>
                </div>

                {/* Kick Drum Controls */}
                <div className="space-y-3">
                  {/* Frequency */}
                  <div className="flex items-center space-x-2">
                    <label className="w-20 text-sm font-medium">
                      Frequency
                    </label>
                    <input
                      type="range"
                      min="20"
                      max="200"
                      step="1"
                      value={kickConfig.frequency}
                      onChange={(e) =>
                        handleKickConfigChange(
                          "frequency",
                          parseFloat(e.target.value)
                        )
                      }
                      disabled={!isLoaded}
                      className="flex-1 h-2 bg-gray-200 rounded-lg appearance-none cursor-pointer disabled:cursor-not-allowed"
                    />
                    <span className="w-12 text-sm font-mono text-right">
                      {kickConfig.frequency.toFixed(0)}Hz
                    </span>
                  </div>

                  {/* Volume */}
                  <div className="flex items-center space-x-2">
                    <label className="w-20 text-sm font-medium">Volume</label>
                    <input
                      type="range"
                      min="0"
                      max="1"
                      step="0.01"
                      value={kickConfig.volume}
                      onChange={(e) =>
                        handleKickConfigChange(
                          "volume",
                          parseFloat(e.target.value)
                        )
                      }
                      disabled={!isLoaded}
                      className="flex-1 h-2 bg-gray-200 rounded-lg appearance-none cursor-pointer disabled:cursor-not-allowed"
                    />
                    <span className="w-12 text-sm font-mono text-right">
                      {kickConfig.volume.toFixed(2)}
                    </span>
                  </div>

                  {/* Decay Time */}
                  <div className="flex items-center space-x-2">
                    <label className="w-20 text-sm font-medium">Decay</label>
                    <input
                      type="range"
                      min="0.1"
                      max="3"
                      step="0.01"
                      value={kickConfig.decay}
                      onChange={(e) =>
                        handleKickConfigChange(
                          "decay",
                          parseFloat(e.target.value)
                        )
                      }
                      disabled={!isLoaded}
                      className="flex-1 h-2 bg-gray-200 rounded-lg appearance-none cursor-pointer disabled:cursor-not-allowed"
                    />
                    <span className="w-12 text-sm font-mono text-right">
                      {kickConfig.decay.toFixed(2)}s
                    </span>
                  </div>

                  {/* Punch Amount */}
                  <div className="flex items-center space-x-2">
                    <label className="w-20 text-sm font-medium">Punch</label>
                    <input
                      type="range"
                      min="0"
                      max="1"
                      step="0.01"
                      value={kickConfig.punch}
                      onChange={(e) =>
                        handleKickConfigChange(
                          "punch",
                          parseFloat(e.target.value)
                        )
                      }
                      disabled={!isLoaded}
                      className="flex-1 h-2 bg-gray-200 rounded-lg appearance-none cursor-pointer disabled:cursor-not-allowed"
                    />
                    <span className="w-12 text-sm font-mono text-right">
                      {kickConfig.punch.toFixed(2)}
                    </span>
                  </div>

                  {/* Sub Amount */}
                  <div className="flex items-center space-x-2">
                    <label className="w-20 text-sm font-medium">Sub Bass</label>
                    <input
                      type="range"
                      min="0"
                      max="1"
                      step="0.01"
                      value={kickConfig.sub}
                      onChange={(e) =>
                        handleKickConfigChange(
                          "sub",
                          parseFloat(e.target.value)
                        )
                      }
                      disabled={!isLoaded}
                      className="flex-1 h-2 bg-gray-200 rounded-lg appearance-none cursor-pointer disabled:cursor-not-allowed"
                    />
                    <span className="w-12 text-sm font-mono text-right">
                      {kickConfig.sub.toFixed(2)}
                    </span>
                  </div>

                  {/* Click Amount */}
                  <div className="flex items-center space-x-2">
                    <label className="w-20 text-sm font-medium">Click</label>
                    <input
                      type="range"
                      min="0"
                      max="1"
                      step="0.01"
                      value={kickConfig.click}
                      onChange={(e) =>
                        handleKickConfigChange(
                          "click",
                          parseFloat(e.target.value)
                        )
                      }
                      disabled={!isLoaded}
                      className="flex-1 h-2 bg-gray-200 rounded-lg appearance-none cursor-pointer disabled:cursor-not-allowed"
                    />
                    <span className="w-12 text-sm font-mono text-right">
                      {kickConfig.click.toFixed(2)}
                    </span>
                  </div>

                  {/* Pitch Drop */}
                  <div className="flex items-center space-x-2">
                    <label className="w-20 text-sm font-medium">
                      Pitch Drop
                    </label>
                    <input
                      type="range"
                      min="0"
                      max="1"
                      step="0.01"
                      value={kickConfig.pitchDrop}
                      onChange={(e) =>
                        handleKickConfigChange(
                          "pitchDrop",
                          parseFloat(e.target.value)
                        )
                      }
                      disabled={!isLoaded}
                      className="flex-1 h-2 bg-gray-200 rounded-lg appearance-none cursor-pointer disabled:cursor-not-allowed"
                    />
                    <span className="w-12 text-sm font-mono text-right">
                      {kickConfig.pitchDrop.toFixed(2)}
                    </span>
                  </div>
                </div>

                {/* Release Button */}
                <button
                  onClick={releaseKickDrum}
                  disabled={!isLoaded || !isPlaying}
                  className="w-full mt-4 px-4 py-2 bg-gray-600 text-white rounded hover:bg-gray-500 disabled:bg-gray-700 disabled:cursor-not-allowed"
                >
                  Release Kick
                </button>
              </div>
            )}

            {/* Hi-Hat Tab */}
            {activeTab === "hihat" && (
              <div>
                <h3 className="font-semibold mb-4 text-center text-lg">
                  🔔 Hi-Hat
                </h3>

                {/* Hi-Hat Preset Buttons */}
                <div className="mb-6">
                  <h4 className="font-semibold mb-3 text-center">
                    Quick Triggers
                  </h4>
                  <div className="grid grid-cols-2 gap-2">
                    <button
                      onClick={() => triggerHiHat("closed_default")}
                      disabled={!isLoaded || !isPlaying}
                      className="px-3 py-2 bg-gradient-to-r from-yellow-600 to-yellow-700 text-white rounded hover:from-yellow-700 hover:to-yellow-800 disabled:bg-gray-400 disabled:cursor-not-allowed text-sm font-semibold"
                    >
                      🔔 Closed
                    </button>

                    <button
                      onClick={() => triggerHiHat("open_default")}
                      disabled={!isLoaded || !isPlaying}
                      className="px-3 py-2 bg-gradient-to-r from-yellow-500 to-yellow-600 text-white rounded hover:from-yellow-600 hover:to-yellow-700 disabled:bg-gray-400 disabled:cursor-not-allowed text-sm font-semibold"
                    >
                      🔔 Open
                    </button>

                    <button
                      onClick={() => triggerHiHat("closed_tight")}
                      disabled={!isLoaded || !isPlaying}
                      className="px-3 py-2 bg-gradient-to-r from-amber-600 to-amber-700 text-white rounded hover:from-amber-700 hover:to-amber-800 disabled:bg-gray-400 disabled:cursor-not-allowed text-sm font-semibold"
                    >
                      🔔 Tight
                    </button>

                    <button
                      onClick={() => triggerHiHat("open_bright")}
                      disabled={!isLoaded || !isPlaying}
                      className="px-3 py-2 bg-gradient-to-r from-yellow-400 to-yellow-500 text-white rounded hover:from-yellow-500 hover:to-yellow-600 disabled:bg-gray-400 disabled:cursor-not-allowed text-sm font-semibold"
                    >
                      🔔 Bright
                    </button>

                    <button
                      onClick={() => triggerHiHat("closed_dark")}
                      disabled={!isLoaded || !isPlaying}
                      className="px-3 py-2 bg-gradient-to-r from-yellow-700 to-yellow-800 text-white rounded hover:from-yellow-800 hover:to-yellow-900 disabled:bg-gray-400 disabled:cursor-not-allowed text-sm font-semibold"
                    >
                      🔔 Dark
                    </button>

                    <button
                      onClick={() => triggerHiHat("open_long")}
                      disabled={!isLoaded || !isPlaying}
                      className="px-3 py-2 bg-gradient-to-r from-amber-500 to-amber-600 text-white rounded hover:from-amber-600 hover:to-amber-700 disabled:bg-gray-400 disabled:cursor-not-allowed text-sm font-semibold"
                    >
                      🔔 Long
                    </button>
                  </div>
                </div>

                {/* Preset Selection Dropdown */}
                <div className="mb-4">
                  <label className="block text-sm font-medium mb-2">
                    Current Preset
                  </label>
                  <select
                    value={hihatPreset}
                    onChange={(e) => handleHihatPresetChange(e.target.value)}
                    disabled={!isLoaded}
                    className="w-full px-3 py-2 bg-gray-700 border border-gray-600 rounded disabled:cursor-not-allowed"
                  >
                    <option value="closed_default">Closed Default</option>
                    <option value="open_default">Open Default</option>
                    <option value="closed_tight">Closed Tight</option>
                    <option value="open_bright">Open Bright</option>
                    <option value="closed_dark">Closed Dark</option>
                    <option value="open_long">Open Long</option>
                  </select>
                </div>

                {/* Hi-Hat Controls */}
                <div className="space-y-3">
                  {/* Base Frequency */}
                  <div className="flex items-center space-x-2">
                    <label className="w-20 text-sm font-medium">
                      Frequency
                    </label>
                    <input
                      type="range"
                      min="4000"
                      max="16000"
                      step="100"
                      value={hihatConfig.baseFrequency}
                      onChange={(e) =>
                        handleHihatConfigChange(
                          "baseFrequency",
                          parseFloat(e.target.value)
                        )
                      }
                      disabled={!isLoaded}
                      className="flex-1 h-2 bg-gray-200 rounded-lg appearance-none cursor-pointer disabled:cursor-not-allowed"
                    />
                    <span className="w-16 text-sm font-mono text-right">
                      {hihatConfig.baseFrequency.toFixed(0)}Hz
                    </span>
                  </div>

                  {/* Volume */}
                  <div className="flex items-center space-x-2">
                    <label className="w-20 text-sm font-medium">Volume</label>
                    <input
                      type="range"
                      min="0"
                      max="1"
                      step="0.01"
                      value={hihatConfig.volume}
                      onChange={(e) =>
                        handleHihatConfigChange(
                          "volume",
                          parseFloat(e.target.value)
                        )
                      }
                      disabled={!isLoaded}
                      className="flex-1 h-2 bg-gray-200 rounded-lg appearance-none cursor-pointer disabled:cursor-not-allowed"
                    />
                    <span className="w-12 text-sm font-mono text-right">
                      {hihatConfig.volume.toFixed(2)}
                    </span>
                  </div>

                  {/* Decay Time */}
                  <div className="flex items-center space-x-2">
                    <label className="w-20 text-sm font-medium">Decay</label>
                    <input
                      type="range"
                      min="0.01"
                      max="3"
                      step="0.01"
                      value={hihatConfig.decayTime}
                      onChange={(e) =>
                        handleHihatConfigChange(
                          "decayTime",
                          parseFloat(e.target.value)
                        )
                      }
                      disabled={!isLoaded}
                      className="flex-1 h-2 bg-gray-200 rounded-lg appearance-none cursor-pointer disabled:cursor-not-allowed"
                    />
                    <span className="w-12 text-sm font-mono text-right">
                      {hihatConfig.decayTime.toFixed(2)}s
                    </span>
                  </div>

                  {/* Brightness */}
                  <div className="flex items-center space-x-2">
                    <label className="w-20 text-sm font-medium">
                      Brightness
                    </label>
                    <input
                      type="range"
                      min="0"
                      max="1"
                      step="0.01"
                      value={hihatConfig.brightness}
                      onChange={(e) =>
                        handleHihatConfigChange(
                          "brightness",
                          parseFloat(e.target.value)
                        )
                      }
                      disabled={!isLoaded}
                      className="flex-1 h-2 bg-gray-200 rounded-lg appearance-none cursor-pointer disabled:cursor-not-allowed"
                    />
                    <span className="w-12 text-sm font-mono text-right">
                      {hihatConfig.brightness.toFixed(2)}
                    </span>
                  </div>

                  {/* Resonance */}
                  <div className="flex items-center space-x-2">
                    <label className="w-20 text-sm font-medium">
                      Resonance
                    </label>
                    <input
                      type="range"
                      min="0"
                      max="1"
                      step="0.01"
                      value={hihatConfig.resonance}
                      onChange={(e) =>
                        handleHihatConfigChange(
                          "resonance",
                          parseFloat(e.target.value)
                        )
                      }
                      disabled={!isLoaded}
                      className="flex-1 h-2 bg-gray-200 rounded-lg appearance-none cursor-pointer disabled:cursor-not-allowed"
                    />
                    <span className="w-12 text-sm font-mono text-right">
                      {hihatConfig.resonance.toFixed(2)}
                    </span>
                  </div>

                  {/* Attack Time */}
                  <div className="flex items-center space-x-2">
                    <label className="w-20 text-sm font-medium">Attack</label>
                    <input
                      type="range"
                      min="0.001"
                      max="0.1"
                      step="0.001"
                      value={hihatConfig.attackTime}
                      onChange={(e) =>
                        handleHihatConfigChange(
                          "attackTime",
                          parseFloat(e.target.value)
                        )
                      }
                      disabled={!isLoaded}
                      className="flex-1 h-2 bg-gray-200 rounded-lg appearance-none cursor-pointer disabled:cursor-not-allowed"
                    />
                    <span className="w-12 text-sm font-mono text-right">
                      {hihatConfig.attackTime.toFixed(3)}s
                    </span>
                  </div>

                  {/* Open/Closed Toggle */}
                  <div className="flex items-center space-x-2">
                    <label className="w-20 text-sm font-medium">Type</label>
                    <button
                      onClick={() =>
                        handleHihatConfigChange("isOpen", !hihatConfig.isOpen)
                      }
                      disabled={!isLoaded}
                      className={`px-4 py-2 text-sm font-medium rounded transition-colors disabled:cursor-not-allowed ${
                        hihatConfig.isOpen
                          ? "bg-yellow-600 text-white hover:bg-yellow-700 disabled:bg-gray-600"
                          : "bg-amber-600 text-white hover:bg-amber-700 disabled:bg-gray-600"
                      }`}
                    >
                      {hihatConfig.isOpen ? "🔔 Open" : "🔔 Closed"}
                    </button>
                  </div>
                </div>

                {/* Release Button */}
                <button
                  onClick={releaseHiHat}
                  disabled={!isLoaded || !isPlaying}
                  className="w-full mt-4 px-4 py-2 bg-gray-600 text-white rounded hover:bg-gray-500 disabled:bg-gray-700 disabled:cursor-not-allowed"
                >
                  Release Hi-Hat
                </button>
              </div>
            )}

            {/* Snare Tab */}
            {activeTab === "snare" && (
              <div>
                <h3 className="font-semibold mb-4 text-center text-lg">
                  🥁 Snare Drum
                </h3>

                {/* Snare Drum Trigger Button */}
                <button
                  onClick={triggerSnareDrum}
                  disabled={!isLoaded || !isPlaying}
                  className="w-full px-4 py-3 mb-4 bg-gradient-to-r from-orange-600 to-orange-700 text-white rounded-lg hover:from-orange-700 hover:to-orange-800 disabled:bg-gray-400 disabled:cursor-not-allowed font-semibold text-lg shadow-lg"
                >
                  🥁 TRIGGER SNARE
                </button>

                {/* Preset Selection */}
                <div className="mb-4">
                  <label className="block text-sm font-medium mb-2">
                    Preset
                  </label>
                  <select
                    value={snarePreset}
                    onChange={(e) => handleSnarePresetChange(e.target.value)}
                    disabled={!isLoaded}
                    className="w-full px-3 py-2 bg-gray-700 border border-gray-600 rounded disabled:cursor-not-allowed"
                  >
                    <option value="default">Default</option>
                    <option value="crispy">Crispy</option>
                    <option value="deep">Deep</option>
                    <option value="tight">Tight</option>
                    <option value="fat">Fat</option>
                  </select>
                </div>

                {/* Snare Drum Controls */}
                <div className="space-y-3">
                  {/* Frequency */}
                  <div className="flex items-center space-x-2">
                    <label className="w-20 text-sm font-medium">
                      Frequency
                    </label>
                    <input
                      type="range"
                      min="100"
                      max="600"
                      step="1"
                      value={snareConfig.frequency}
                      onChange={(e) =>
                        handleSnareConfigChange(
                          "frequency",
                          parseFloat(e.target.value)
                        )
                      }
                      disabled={!isLoaded}
                      className="flex-1 h-2 bg-gray-200 rounded-lg appearance-none cursor-pointer disabled:cursor-not-allowed"
                    />
                    <span className="w-12 text-sm font-mono text-right">
                      {snareConfig.frequency.toFixed(0)}Hz
                    </span>
                  </div>

                  {/* Volume */}
                  <div className="flex items-center space-x-2">
                    <label className="w-20 text-sm font-medium">Volume</label>
                    <input
                      type="range"
                      min="0"
                      max="1"
                      step="0.01"
                      value={snareConfig.volume}
                      onChange={(e) =>
                        handleSnareConfigChange(
                          "volume",
                          parseFloat(e.target.value)
                        )
                      }
                      disabled={!isLoaded}
                      className="flex-1 h-2 bg-gray-200 rounded-lg appearance-none cursor-pointer disabled:cursor-not-allowed"
                    />
                    <span className="w-12 text-sm font-mono text-right">
                      {snareConfig.volume.toFixed(2)}
                    </span>
                  </div>

                  {/* Decay Time */}
                  <div className="flex items-center space-x-2">
                    <label className="w-20 text-sm font-medium">Decay</label>
                    <input
                      type="range"
                      min="0.01"
                      max="2"
                      step="0.01"
                      value={snareConfig.decay}
                      onChange={(e) =>
                        handleSnareConfigChange(
                          "decay",
                          parseFloat(e.target.value)
                        )
                      }
                      disabled={!isLoaded}
                      className="flex-1 h-2 bg-gray-200 rounded-lg appearance-none cursor-pointer disabled:cursor-not-allowed"
                    />
                    <span className="w-12 text-sm font-mono text-right">
                      {snareConfig.decay.toFixed(2)}s
                    </span>
                  </div>

                  {/* Tonal Amount */}
                  <div className="flex items-center space-x-2">
                    <label className="w-20 text-sm font-medium">Tonal</label>
                    <input
                      type="range"
                      min="0"
                      max="1"
                      step="0.01"
                      value={snareConfig.tonal}
                      onChange={(e) =>
                        handleSnareConfigChange(
                          "tonal",
                          parseFloat(e.target.value)
                        )
                      }
                      disabled={!isLoaded}
                      className="flex-1 h-2 bg-gray-200 rounded-lg appearance-none cursor-pointer disabled:cursor-not-allowed"
                    />
                    <span className="w-12 text-sm font-mono text-right">
                      {snareConfig.tonal.toFixed(2)}
                    </span>
                  </div>

                  {/* Noise Amount */}
                  <div className="flex items-center space-x-2">
                    <label className="w-20 text-sm font-medium">Noise</label>
                    <input
                      type="range"
                      min="0"
                      max="1"
                      step="0.01"
                      value={snareConfig.noise}
                      onChange={(e) =>
                        handleSnareConfigChange(
                          "noise",
                          parseFloat(e.target.value)
                        )
                      }
                      disabled={!isLoaded}
                      className="flex-1 h-2 bg-gray-200 rounded-lg appearance-none cursor-pointer disabled:cursor-not-allowed"
                    />
                    <span className="w-12 text-sm font-mono text-right">
                      {snareConfig.noise.toFixed(2)}
                    </span>
                  </div>

                  {/* Crack Amount */}
                  <div className="flex items-center space-x-2">
                    <label className="w-20 text-sm font-medium">Crack</label>
                    <input
                      type="range"
                      min="0"
                      max="1"
                      step="0.01"
                      value={snareConfig.crack}
                      onChange={(e) =>
                        handleSnareConfigChange(
                          "crack",
                          parseFloat(e.target.value)
                        )
                      }
                      disabled={!isLoaded}
                      className="flex-1 h-2 bg-gray-200 rounded-lg appearance-none cursor-pointer disabled:cursor-not-allowed"
                    />
                    <span className="w-12 text-sm font-mono text-right">
                      {snareConfig.crack.toFixed(2)}
                    </span>
                  </div>

                  {/* Pitch Drop */}
                  <div className="flex items-center space-x-2">
                    <label className="w-20 text-sm font-medium">
                      Pitch Drop
                    </label>
                    <input
                      type="range"
                      min="0"
                      max="1"
                      step="0.01"
                      value={snareConfig.pitchDrop}
                      onChange={(e) =>
                        handleSnareConfigChange(
                          "pitchDrop",
                          parseFloat(e.target.value)
                        )
                      }
                      disabled={!isLoaded}
                      className="flex-1 h-2 bg-gray-200 rounded-lg appearance-none cursor-pointer disabled:cursor-not-allowed"
                    />
                    <span className="w-12 text-sm font-mono text-right">
                      {snareConfig.pitchDrop.toFixed(2)}
                    </span>
                  </div>
                </div>

                {/* Release Button */}
                <button
                  onClick={releaseSnareDrum}
                  disabled={!isLoaded || !isPlaying}
                  className="w-full mt-4 px-4 py-2 bg-gray-600 text-white rounded hover:bg-gray-500 disabled:bg-gray-700 disabled:cursor-not-allowed"
                >
                  Release Snare
                </button>
              </div>
            )}

            {/* Tom Tab */}
            {activeTab === "tom" && (
              <div>
                <h3 className="font-semibold mb-4 text-center text-lg">
                  🥁 Tom Drum
                </h3>

                {/* Tom Drum Trigger Button */}
                <button
                  onClick={triggerTomDrum}
                  disabled={!isLoaded || !isPlaying}
                  className="w-full px-4 py-3 mb-4 bg-gradient-to-r from-purple-600 to-purple-700 text-white rounded-lg hover:from-purple-700 hover:to-purple-800 disabled:bg-gray-400 disabled:cursor-not-allowed font-semibold text-lg shadow-lg"
                >
                  🥁 TRIGGER TOM
                </button>

                {/* Preset Selection */}
                <div className="mb-4">
                  <label className="block text-sm font-medium mb-2">
                    Preset
                  </label>
                  <select
                    value={tomPreset}
                    onChange={(e) => handleTomPresetChange(e.target.value)}
                    disabled={!isLoaded}
                    className="w-full px-3 py-2 bg-gray-700 border border-gray-600 rounded disabled:cursor-not-allowed"
                  >
                    <option value="default">Default</option>
                    <option value="high_tom">High Tom</option>
                    <option value="mid_tom">Mid Tom</option>
                    <option value="low_tom">Low Tom</option>
                    <option value="floor_tom">Floor Tom</option>
                  </select>
                </div>

                {/* Tom Drum Controls */}
                <div className="space-y-3">
                  {/* Frequency */}
                  <div className="flex items-center space-x-2">
                    <label className="w-20 text-sm font-medium">
                      Frequency
                    </label>
                    <input
                      type="range"
                      min="60"
                      max="400"
                      step="1"
                      value={tomConfig.frequency}
                      onChange={(e) =>
                        handleTomConfigChange(
                          "frequency",
                          parseFloat(e.target.value)
                        )
                      }
                      disabled={!isLoaded}
                      className="flex-1 h-2 bg-gray-200 rounded-lg appearance-none cursor-pointer disabled:cursor-not-allowed"
                    />
                    <span className="w-12 text-sm font-mono text-right">
                      {tomConfig.frequency.toFixed(0)}Hz
                    </span>
                  </div>

                  {/* Volume */}
                  <div className="flex items-center space-x-2">
                    <label className="w-20 text-sm font-medium">Volume</label>
                    <input
                      type="range"
                      min="0"
                      max="1"
                      step="0.01"
                      value={tomConfig.volume}
                      onChange={(e) =>
                        handleTomConfigChange(
                          "volume",
                          parseFloat(e.target.value)
                        )
                      }
                      disabled={!isLoaded}
                      className="flex-1 h-2 bg-gray-200 rounded-lg appearance-none cursor-pointer disabled:cursor-not-allowed"
                    />
                    <span className="w-12 text-sm font-mono text-right">
                      {tomConfig.volume.toFixed(2)}
                    </span>
                  </div>

                  {/* Decay Time */}
                  <div className="flex items-center space-x-2">
                    <label className="w-20 text-sm font-medium">Decay</label>
                    <input
                      type="range"
                      min="0.05"
                      max="3"
                      step="0.01"
                      value={tomConfig.decay}
                      onChange={(e) =>
                        handleTomConfigChange(
                          "decay",
                          parseFloat(e.target.value)
                        )
                      }
                      disabled={!isLoaded}
                      className="flex-1 h-2 bg-gray-200 rounded-lg appearance-none cursor-pointer disabled:cursor-not-allowed"
                    />
                    <span className="w-12 text-sm font-mono text-right">
                      {tomConfig.decay.toFixed(2)}s
                    </span>
                  </div>

                  {/* Tonal Amount */}
                  <div className="flex items-center space-x-2">
                    <label className="w-20 text-sm font-medium">Tonal</label>
                    <input
                      type="range"
                      min="0"
                      max="1"
                      step="0.01"
                      value={tomConfig.tonal}
                      onChange={(e) =>
                        handleTomConfigChange(
                          "tonal",
                          parseFloat(e.target.value)
                        )
                      }
                      disabled={!isLoaded}
                      className="flex-1 h-2 bg-gray-200 rounded-lg appearance-none cursor-pointer disabled:cursor-not-allowed"
                    />
                    <span className="w-12 text-sm font-mono text-right">
                      {tomConfig.tonal.toFixed(2)}
                    </span>
                  </div>

                  {/* Punch Amount */}
                  <div className="flex items-center space-x-2">
                    <label className="w-20 text-sm font-medium">Punch</label>
                    <input
                      type="range"
                      min="0"
                      max="1"
                      step="0.01"
                      value={tomConfig.punch}
                      onChange={(e) =>
                        handleTomConfigChange(
                          "punch",
                          parseFloat(e.target.value)
                        )
                      }
                      disabled={!isLoaded}
                      className="flex-1 h-2 bg-gray-200 rounded-lg appearance-none cursor-pointer disabled:cursor-not-allowed"
                    />
                    <span className="w-12 text-sm font-mono text-right">
                      {tomConfig.punch.toFixed(2)}
                    </span>
                  </div>

                  {/* Pitch Drop */}
                  <div className="flex items-center space-x-2">
                    <label className="w-20 text-sm font-medium">
                      Pitch Drop
                    </label>
                    <input
                      type="range"
                      min="0"
                      max="1"
                      step="0.01"
                      value={tomConfig.pitchDrop}
                      onChange={(e) =>
                        handleTomConfigChange(
                          "pitchDrop",
                          parseFloat(e.target.value)
                        )
                      }
                      disabled={!isLoaded}
                      className="flex-1 h-2 bg-gray-200 rounded-lg appearance-none cursor-pointer disabled:cursor-not-allowed"
                    />
                    <span className="w-12 text-sm font-mono text-right">
                      {tomConfig.pitchDrop.toFixed(2)}
                    </span>
                  </div>
                </div>

                {/* Release Button */}
                <button
                  onClick={releaseTomDrum}
                  disabled={!isLoaded || !isPlaying}
                  className="w-full mt-4 px-4 py-2 bg-gray-600 text-white rounded hover:bg-gray-500 disabled:bg-gray-700 disabled:cursor-not-allowed"
                >
                  Release Tom
                </button>
              </div>
            )}
          </div>
        </div>

        {/* Right Column - Spectrum Analyzer and Status */}
        <div className="space-y-4">
          {/* Spectrum Analyzer */}
          <div className="sticky top-4">
            <SpectrumAnalyzerWithRef
              ref={spectrumAnalyzerRef}
              audioContext={audioContextRef.current}
              isActive={isPlaying}
              width={600}
              height={200}
            />
          </div>

          {/* Sequencer */}
<<<<<<< HEAD
          <Sequencer stage={stageRef.current} isPlaying={isPlaying} />

          {/* Spectrogram Display */}
          <div>
            <SpectrogramDisplayWithRef
              ref={spectrogramRef}
              audioContext={audioContextRef.current}
              isActive={isPlaying}
              width={600}
              height={200}
              analyser={spectrumAnalyzerRef.current?.getAnalyser() || null}
            />
          </div>

=======
          <Sequencer
            stage={stageRef.current}
            isPlaying={isPlaying}
            audioContext={audioContextRef.current}
          />
          
>>>>>>> 3cf2513e
          <div className="p-4 bg-gray-800 rounded">
            <h2 className="font-semibold mb-2">Status:</h2>
            <p>
              WASM Stage:{" "}
              {isLoaded ? "✅ Loaded (4 oscillators)" : "❌ Not loaded"}
            </p>
            <p>
              Kick Drum:{" "}
              {isLoaded && kickDrumRef.current ? "✅ Loaded" : "❌ Not loaded"}
            </p>
            <p>
              Hi-Hat:{" "}
              {isLoaded && hihatRef.current ? "✅ Loaded" : "❌ Not loaded"}
            </p>
            <p>
              Snare:{" "}
              {isLoaded && snareRef.current ? "✅ Loaded" : "❌ Not loaded"}
            </p>
            <p>
              Tom: {isLoaded && tomRef.current ? "✅ Loaded" : "❌ Not loaded"}
            </p>
            <p>
              Audio Context: {audioContextRef.current ? "✅ Ready" : "❌ No"}
            </p>
            <p>Audio Playing: {isPlaying ? "✅ Yes" : "❌ No"}</p>
          </div>
        </div>
      </div>

      <div className="mt-4 p-4 bg-blue-900/20 border border-blue-600/30 rounded">
        <h3 className="font-semibold mb-2 text-blue-300">Engine API Demo:</h3>
        <ul className="text-sm space-y-1 text-blue-100">
          <li>
            • <strong>Multi-instrument Stage</strong>: 4 oscillators with
            independent controls
          </li>
          <li>
            • <strong>Individual control</strong>: Trigger each instrument
            separately
          </li>
          <li>
            • <strong>Group control</strong>: Trigger all instruments
            simultaneously
          </li>
          <li>
            • <strong>Enable/disable</strong>: Toggle instruments on/off to
            mute/unmute individual instruments
          </li>
          <li>
            • <strong>Volume control</strong>: Adjust volume (0.0-1.0) for each
            instrument
          </li>
          <li>
            • <strong>Frequency control</strong>: Adjust frequency (50-2000Hz)
            for each instrument
          </li>
          <li>
            • <strong>Waveform control</strong>: Select waveform type (Sine,
            Square, Saw, Triangle, Ring Mod) for each instrument
          </li>
          <li>
            • <strong>Ring modulation</strong>: Modulator frequency control for
            Ring Mod waveform
          </li>
          <li>
            • <strong>ADSR envelope</strong>: Real-time Attack, Decay, Sustain,
            Release control per instrument
          </li>
          <li>
            • <strong>Release control</strong>: Manually trigger release phase
            for individual or all instruments
          </li>
          <li>
            • <strong>Kick Drum Instrument</strong>: Comprehensive 3-layer kick
            drum with sub-bass, punch, and click layers
          </li>
          <li>
            • <strong>Kick Presets</strong>: Built-in presets (Default, Punchy,
            Deep, Tight) for different kick styles
          </li>
          <li>
            • <strong>Kick Parameters</strong>: Frequency, punch, sub-bass,
            click, decay time, and pitch drop controls
          </li>
          <li>
            • <strong>Hi-Hat Instrument</strong>: Noise-based hi-hat with dual
            oscillators and envelope control
          </li>
          <li>
            • <strong>Hi-Hat Presets</strong>: 6 built-in presets (Closed
            Default, Open Default, Closed Tight, Open Bright, Closed Dark, Open
            Long)
          </li>
          <li>
            • <strong>Hi-Hat Parameters</strong>: Base frequency, resonance,
            brightness, decay time, attack time, volume, and open/closed mode
          </li>
          <li>
            • <strong>Snare Instrument</strong>: Comprehensive 3-layer snare
            drum with tonal, noise, and crack components
          </li>
          <li>
            • <strong>Snare Presets</strong>: Built-in presets (Default, Crispy,
            Deep, Tight, Fat) for different snare styles
          </li>
          <li>
            • <strong>Snare Parameters</strong>: Frequency, tonal amount, noise
            amount, crack amount, decay time, and pitch drop controls
          </li>
          <li>
            • <strong>Tom Instrument</strong>: Clean 2-layer tom drum with tonal
            body and punch attack components
          </li>
          <li>
            • <strong>Tom Presets</strong>: Built-in presets (Default, High Tom,
            Mid Tom, Low Tom, Floor Tom) for different tom types
          </li>
          <li>
            • <strong>Tom Parameters</strong>: Frequency, tonal amount, punch
            amount, decay time, and pitch drop controls
          </li>
          <li>
            • <strong>Audio mixing</strong>: Stage.tick() sums all instrument
            outputs with controls applied
          </li>
        </ul>
      </div>

      <div className="mt-4 p-4 bg-yellow-900/20 border border-yellow-600/30 rounded">
        <h3 className="font-semibold mb-2 text-yellow-300">Instructions:</h3>
        <ol className="list-decimal list-inside text-sm space-y-1 text-yellow-100">
          <li>
            Click "Load Audio Engine" to initialize the WASM Stage with 4
            oscillators, kick drum, hi-hat, snare, and tom
          </li>
          <li>Click "Start Audio" to begin audio processing</li>
          <li>Use individual instrument buttons to test single oscillators</li>
          <li>Adjust instrument controls for each oscillator:</li>
          <ul className="list-disc list-inside ml-4 text-xs space-y-0.5 text-yellow-200">
            <li>
              <strong>Enable/Disable:</strong> Click ON/OFF button to
              mute/unmute individual instruments
            </li>
            <li>
              <strong>Volume:</strong> Control relative volume of each
              instrument (0.0-1.0)
            </li>
            <li>
              <strong>Frequency:</strong> Change the pitch of each instrument
              (50-2000Hz)
            </li>
            <li>
              <strong>Waveform:</strong> Select tone quality (Sine, Square, Saw,
              Triangle, Ring Mod)
            </li>
            <li>
              <strong>Modulator:</strong> Control modulator frequency for Ring
              Mod waveform (50-2000Hz)
            </li>
          </ul>
          <li>Adjust ADSR envelope controls to shape the sound envelope:</li>
          <ul className="list-disc list-inside ml-4 text-xs space-y-0.5 text-yellow-200">
            <li>
              <strong>Attack:</strong> Time to reach full volume (0.001-2s)
            </li>
            <li>
              <strong>Decay:</strong> Time to drop to sustain level (0.001-2s)
            </li>
            <li>
              <strong>Sustain:</strong> Level held while triggered (0-1)
            </li>
            <li>
              <strong>Release:</strong> Time to fade to silence (0.001-5s)
            </li>
          </ul>
          <li>Use "Release" buttons to manually trigger the release phase</li>
          <li>Use "Release All" to release all instruments simultaneously</li>
          <li>
            Use "Trigger All" to hear the mixed output of all instruments with
            all controls applied
          </li>
          <li>
            Test the comprehensive kick drum with its own dedicated section:
          </li>
          <ul className="list-disc list-inside ml-4 text-xs space-y-0.5 text-yellow-200">
            <li>
              <strong>Presets:</strong> Try different kick styles (Default,
              Punchy, Deep, Tight)
            </li>
            <li>
              <strong>Frequency:</strong> Adjust fundamental frequency
              (20-200Hz)
            </li>
            <li>
              <strong>Punch:</strong> Control mid-range impact layer
            </li>
            <li>
              <strong>Sub Bass:</strong> Control low-end presence
            </li>
            <li>
              <strong>Click:</strong> Control high-frequency transient
            </li>
            <li>
              <strong>Decay:</strong> Adjust overall decay time
            </li>
            <li>
              <strong>Pitch Drop:</strong> Control frequency sweep effect
            </li>
          </ul>
          <li>Test the hi-hat instrument with its dedicated section:</li>
          <ul className="list-disc list-inside ml-4 text-xs space-y-0.5 text-yellow-200">
            <li>
              <strong>Quick Triggers:</strong> Use preset buttons for instant
              testing (Closed, Open, Tight, Bright, Dark, Long)
            </li>
            <li>
              <strong>Preset Selection:</strong> Choose from 6 different hi-hat
              styles in the dropdown
            </li>
            <li>
              <strong>Base Frequency:</strong> Adjust the fundamental frequency
              (4000-16000Hz)
            </li>
            <li>
              <strong>Brightness:</strong> Control high-frequency emphasis and
              transient sharpness
            </li>
            <li>
              <strong>Resonance:</strong> Adjust metallic character and filter
              resonance
            </li>
            <li>
              <strong>Decay Time:</strong> Control how long the hi-hat rings out
            </li>
            <li>
              <strong>Attack Time:</strong> Adjust the initial transient speed
            </li>
            <li>
              <strong>Open/Closed Toggle:</strong> Switch between open and
              closed hi-hat modes
            </li>
          </ul>
          <li>Test the snare drum instrument with its dedicated section:</li>
          <ul className="list-disc list-inside ml-4 text-xs space-y-0.5 text-yellow-200">
            <li>
              <strong>Presets:</strong> Try different snare styles (Default,
              Crispy, Deep, Tight, Fat)
            </li>
            <li>
              <strong>Frequency:</strong> Adjust fundamental frequency
              (100-600Hz)
            </li>
            <li>
              <strong>Tonal Amount:</strong> Control the body and pitch
              component of the snare
            </li>
            <li>
              <strong>Noise Amount:</strong> Control the main snare noise
              character
            </li>
            <li>
              <strong>Crack Amount:</strong> Control high-frequency snap and
              crack
            </li>
            <li>
              <strong>Decay Time:</strong> Adjust overall decay time (0.01-2s)
            </li>
            <li>
              <strong>Pitch Drop:</strong> Control frequency sweep effect for
              realistic sound
            </li>
          </ul>
          <li>Test the tom drum instrument with its dedicated section:</li>
          <ul className="list-disc list-inside ml-4 text-xs space-y-0.5 text-yellow-200">
            <li>
              <strong>Presets:</strong> Try different tom types (Default, High
              Tom, Mid Tom, Low Tom, Floor Tom)
            </li>
            <li>
              <strong>Frequency:</strong> Adjust fundamental frequency
              (60-400Hz)
            </li>
            <li>
              <strong>Tonal Amount:</strong> Control the main body and resonance
              of the tom
            </li>
            <li>
              <strong>Punch Amount:</strong> Control the attack transient and
              punch character
            </li>
            <li>
              <strong>Decay Time:</strong> Adjust overall decay time (0.05-3s)
            </li>
            <li>
              <strong>Pitch Drop:</strong> Control frequency sweep effect for
              realistic tom sound
            </li>
          </ul>
        </ol>
      </div>
    </div>
  );
}<|MERGE_RESOLUTION|>--- conflicted
+++ resolved
@@ -24,19 +24,18 @@
   const hihatAudioSourceRef = useRef<AudioBufferSourceNode | null>(null);
   const snareAudioSourceRef = useRef<AudioBufferSourceNode | null>(null);
   const tomAudioSourceRef = useRef<AudioBufferSourceNode | null>(null);
-<<<<<<< HEAD
+
   const spectrumAnalyzerRef = useRef<{
     connectSource: (source: AudioNode) => void;
     getAnalyser: () => AnalyserNode | null;
     getMonitoringNode: () => GainNode | null;
   } | null>(null);
+  
   const spectrogramRef = useRef<{
     connectSource: (source: AudioNode) => void;
   } | null>(null);
-=======
-  const spectrumAnalyzerRef = useRef<{ connectSource: (source: AudioNode) => void; getAnalyser: () => AnalyserNode | null; getMonitoringNode: () => GainNode | null } | null>(null);
+  
   const audioProcessorRef = useRef<ScriptProcessorNode | null>(null);
->>>>>>> 3cf2513e
   const [isLoaded, setIsLoaded] = useState(false);
   const [isLoading, setIsLoading] = useState(false);
   const [isPlaying, setIsPlaying] = useState(false);
@@ -173,11 +172,6 @@
       if (audioContextRef.current.state === "suspended") {
         await audioContextRef.current.resume();
       }
-<<<<<<< HEAD
-
-      setIsPlaying(true);
-      console.log("Audio started!");
-=======
       
       // Create a continuous audio processing loop using ScriptProcessorNode
       // This is needed for the sequencer to advance through steps
@@ -207,7 +201,6 @@
       
       setIsPlaying(true);
       console.log('Audio started with continuous processing!');
->>>>>>> 3cf2513e
     } catch (error) {
       console.error("Failed to start audio:", error);
       alert("Failed to start audio");
@@ -2514,7 +2507,6 @@
           </div>
 
           {/* Sequencer */}
-<<<<<<< HEAD
           <Sequencer stage={stageRef.current} isPlaying={isPlaying} />
 
           {/* Spectrogram Display */}
@@ -2529,14 +2521,12 @@
             />
           </div>
 
-=======
           <Sequencer
             stage={stageRef.current}
             isPlaying={isPlaying}
             audioContext={audioContextRef.current}
           />
           
->>>>>>> 3cf2513e
           <div className="p-4 bg-gray-800 rounded">
             <h2 className="font-semibold mb-2">Status:</h2>
             <p>
