--- conflicted
+++ resolved
@@ -33,13 +33,7 @@
   const [isLoaded, setIsLoaded] = useState(false);
   const [isLoading, setIsLoading] = useState(false);
   const [isPlaying, setIsPlaying] = useState(false);
-<<<<<<< HEAD
   const [activeTab, setActiveTab] = useState<'oscillators' | 'kick' | 'hihat' | 'snare' | 'tom' | 'globalfx'>('oscillators');
-=======
-  const [activeTab, setActiveTab] = useState<
-    "oscillators" | "kick" | "hihat" | "snare" | "tom"
-  >("oscillators");
->>>>>>> 8cf51918
   const [volumes, setVolumes] = useState([1.0, 1.0, 1.0, 1.0]); // Volume for each instrument
   const [frequencies, setFrequencies] = useState([200, 300, 440, 600]); // Frequency for each instrument
   const [modulatorFrequencies, setModulatorFrequencies] = useState([
@@ -1205,7 +1199,6 @@
       <div className="grid grid-cols-1 lg:grid-cols-2 gap-8">
         {/* Left Column - Controls */}
         <div className="space-y-4">
-<<<<<<< HEAD
         <button
           onClick={loadWasm}
           disabled={isLoading || isLoaded}
@@ -1292,8 +1285,6 @@
             <div>
               <h3 className="font-semibold mb-3 text-center">Instrument Controls</h3>
           
-=======
->>>>>>> 8cf51918
           <button
             onClick={loadWasm}
             disabled={isLoading || isLoaded}
@@ -2381,7 +2372,906 @@
               </div>
             )}
 
-<<<<<<< HEAD
+            {/* Tom Tab */}
+            {activeTab === "tom" && (
+              <div>
+                <h3 className="font-semibold mb-4 text-center text-lg">
+                  🥁 Tom Drum
+                </h3>
+
+                {/* Tom Drum Trigger Button */}
+                <button
+                  onClick={triggerTomDrum}
+                  disabled={!isLoaded || !isPlaying}
+                  className="w-full px-4 py-3 mb-4 bg-gradient-to-r from-purple-600 to-purple-700 text-white rounded-lg hover:from-purple-700 hover:to-purple-800 disabled:bg-gray-400 disabled:cursor-not-allowed font-semibold text-lg shadow-lg"
+                >
+                  🥁 TRIGGER TOM
+                </button>
+
+                {/* Preset Selection */}
+                <div className="mb-4">
+                  <label className="block text-sm font-medium mb-2">
+                    Preset
+                  </label>
+                  <select
+                    value={tomPreset}
+                    onChange={(e) => handleTomPresetChange(e.target.value)}
+                    disabled={!isLoaded}
+                    className="w-full px-3 py-2 bg-gray-700 border border-gray-600 rounded disabled:cursor-not-allowed"
+                  >
+                    <option value="default">Default</option>
+                    <option value="high_tom">High Tom</option>
+                    <option value="mid_tom">Mid Tom</option>
+                    <option value="low_tom">Low Tom</option>
+                    <option value="floor_tom">Floor Tom</option>
+                  </select>
+                </div>
+
+                {/* Tom Drum Controls */}
+                <div className="space-y-3">
+                  {/* Frequency */}
+                  <div className="flex items-center space-x-2">
+                    <label className="w-20 text-sm font-medium">
+                      Frequency
+                    </label>
+                    <input
+                      type="range"
+                      min="60"
+                      max="400"
+                      step="1"
+                      value={tomConfig.frequency}
+                      onChange={(e) =>
+                        handleTomConfigChange(
+                          "frequency",
+                          parseFloat(e.target.value)
+                        )
+                      }
+                      disabled={!isLoaded}
+                      className="flex-1 h-2 bg-gray-200 rounded-lg appearance-none cursor-pointer disabled:cursor-not-allowed"
+                    />
+                    <span className="w-12 text-sm font-mono text-right">
+                      {tomConfig.frequency.toFixed(0)}Hz
+                    </span>
+                  </div>
+
+                  {/* Volume */}
+                  <div className="flex items-center space-x-2">
+                    <label className="w-20 text-sm font-medium">Volume</label>
+                    <input
+                      type="range"
+                      min="0"
+                      max="1"
+                      step="0.01"
+                      value={tomConfig.volume}
+                      onChange={(e) =>
+                        handleTomConfigChange(
+                          "volume",
+                          parseFloat(e.target.value)
+                        )
+                      }
+                      disabled={!isLoaded}
+                      className="flex-1 h-2 bg-gray-200 rounded-lg appearance-none cursor-pointer disabled:cursor-not-allowed"
+                    />
+                    <span className="w-12 text-sm font-mono text-right">
+                      {tomConfig.volume.toFixed(2)}
+                    </span>
+                  </div>
+
+                  {/* Decay Time */}
+                  <div className="flex items-center space-x-2">
+                    <label className="w-20 text-sm font-medium">Decay</label>
+                    <input
+                      type="range"
+                      min="0.05"
+                      max="3"
+                      step="0.01"
+                      value={tomConfig.decay}
+                      onChange={(e) =>
+                        handleTomConfigChange(
+                          "decay",
+                          parseFloat(e.target.value)
+                        )
+                      }
+                      disabled={!isLoaded}
+                      className="flex-1 h-2 bg-gray-200 rounded-lg appearance-none cursor-pointer disabled:cursor-not-allowed"
+                    />
+                    <span className="w-12 text-sm font-mono text-right">
+                      {tomConfig.decay.toFixed(2)}s
+                    </span>
+                  </div>
+
+                  {/* Tonal Amount */}
+                  <div className="flex items-center space-x-2">
+                    <label className="w-20 text-sm font-medium">Tonal</label>
+                    <input
+                      type="range"
+                      min="0"
+                      max="1"
+                      step="0.01"
+                      value={tomConfig.tonal}
+                      onChange={(e) =>
+                        handleTomConfigChange(
+                          "tonal",
+                          parseFloat(e.target.value)
+                        )
+                      }
+                      disabled={!isLoaded}
+                      className="flex-1 h-2 bg-gray-200 rounded-lg appearance-none cursor-pointer disabled:cursor-not-allowed"
+                    />
+                    <span className="w-12 text-sm font-mono text-right">
+                      {tomConfig.tonal.toFixed(2)}
+                    </span>
+                  </div>
+
+                  {/* Punch Amount */}
+                  <div className="flex items-center space-x-2">
+                    <label className="w-20 text-sm font-medium">Punch</label>
+                    <input
+                      type="range"
+                      min="0"
+                      max="1"
+                      step="0.01"
+                      value={tomConfig.punch}
+                      onChange={(e) =>
+                        handleTomConfigChange(
+                          "punch",
+                          parseFloat(e.target.value)
+                        )
+                      }
+                      disabled={!isLoaded}
+                      className="flex-1 h-2 bg-gray-200 rounded-lg appearance-none cursor-pointer disabled:cursor-not-allowed"
+                    />
+                    <span className="w-12 text-sm font-mono text-right">
+                      {tomConfig.punch.toFixed(2)}
+                    </span>
+                  </div>
+
+                  {/* Pitch Drop */}
+                  <div className="flex items-center space-x-2">
+                    <label className="w-20 text-sm font-medium">
+                      Pitch Drop
+                    </label>
+                    <input
+                      type="range"
+                      min="0"
+                      max="1"
+                      step="0.01"
+                      value={tomConfig.pitchDrop}
+                      onChange={(e) =>
+                        handleTomConfigChange(
+                          "pitchDrop",
+                          parseFloat(e.target.value)
+                        )
+                      }
+                      disabled={!isLoaded}
+                      className="flex-1 h-2 bg-gray-200 rounded-lg appearance-none cursor-pointer disabled:cursor-not-allowed"
+                    />
+                    <span className="w-12 text-sm font-mono text-right">
+                      {tomConfig.pitchDrop.toFixed(2)}
+                    </span>
+                  </div>
+                </div>
+
+                {/* Release Button */}
+                <button
+                  onClick={releaseTomDrum}
+                  disabled={!isLoaded || !isPlaying}
+                  className="w-full mt-4 px-4 py-2 bg-gray-600 text-white rounded hover:bg-gray-500 disabled:bg-gray-700 disabled:cursor-not-allowed"
+                >
+                  Release Tom
+                </button>
+              </div>
+            )}
+          </div>
+
+          <button
+            onClick={releaseAll}
+            disabled={!isLoaded || !isPlaying}
+            className="w-full mt-3 px-4 py-2 bg-gray-600 text-white rounded hover:bg-gray-500 disabled:bg-gray-700 disabled:cursor-not-allowed"
+          >
+            Release All Instruments
+          </button>
+            </div>
+          )}
+
+          {/* Kick Drum Tab */}
+          {activeTab === 'kick' && (
+            <div>
+              <h3 className="font-semibold mb-4 text-center text-lg">🥁 Kick Drum</h3>
+            
+            {/* Kick Drum Trigger Button */}
+            <button
+              onClick={triggerKickDrum}
+              disabled={!isLoaded || !isPlaying}
+              className="w-full px-4 py-3 mb-4 bg-gradient-to-r from-red-600 to-red-700 text-white rounded-lg hover:from-red-700 hover:to-red-800 disabled:bg-gray-400 disabled:cursor-not-allowed font-semibold text-lg shadow-lg"
+            >
+              🥁 TRIGGER KICK
+            </button>
+
+            {/* Preset Selection */}
+            <div className="mb-4">
+              <label className="block text-sm font-medium mb-2">Preset</label>
+              <select
+                value={kickPreset}
+                onChange={(e) => handleKickPresetChange(e.target.value)}
+                disabled={!isLoaded}
+                className="w-full px-3 py-2 bg-gray-700 border border-gray-600 rounded disabled:cursor-not-allowed"
+              >
+                <option value="default">Default</option>
+                <option value="punchy">Punchy</option>
+                <option value="deep">Deep</option>
+                <option value="tight">Tight</option>
+              </select>
+            </div>
+
+            {/* Kick Drum Controls */}
+            <div className="space-y-3">
+              {/* Frequency */}
+              <div className="flex items-center space-x-2">
+                <label className="w-20 text-sm font-medium">Frequency</label>
+                <input
+                  type="range"
+                  min="20"
+                  max="200"
+                  step="1"
+                  value={kickConfig.frequency}
+                  onChange={(e) => handleKickConfigChange('frequency', parseFloat(e.target.value))}
+                  disabled={!isLoaded}
+                  className="flex-1 h-2 bg-gray-200 rounded-lg appearance-none cursor-pointer disabled:cursor-not-allowed"
+                />
+                <span className="w-12 text-sm font-mono text-right">
+                  {kickConfig.frequency.toFixed(0)}Hz
+                </span>
+              </div>
+
+              {/* Volume */}
+              <div className="flex items-center space-x-2">
+                <label className="w-20 text-sm font-medium">Volume</label>
+                <input
+                  type="range"
+                  min="0"
+                  max="1"
+                  step="0.01"
+                  value={kickConfig.volume}
+                  onChange={(e) => handleKickConfigChange('volume', parseFloat(e.target.value))}
+                  disabled={!isLoaded}
+                  className="flex-1 h-2 bg-gray-200 rounded-lg appearance-none cursor-pointer disabled:cursor-not-allowed"
+                />
+                <span className="w-12 text-sm font-mono text-right">
+                  {kickConfig.volume.toFixed(2)}
+                </span>
+              </div>
+
+              {/* Decay Time */}
+              <div className="flex items-center space-x-2">
+                <label className="w-20 text-sm font-medium">Decay</label>
+                <input
+                  type="range"
+                  min="0.1"
+                  max="3"
+                  step="0.01"
+                  value={kickConfig.decay}
+                  onChange={(e) => handleKickConfigChange('decay', parseFloat(e.target.value))}
+                  disabled={!isLoaded}
+                  className="flex-1 h-2 bg-gray-200 rounded-lg appearance-none cursor-pointer disabled:cursor-not-allowed"
+                />
+                <span className="w-12 text-sm font-mono text-right">
+                  {kickConfig.decay.toFixed(2)}s
+                </span>
+              </div>
+
+              {/* Punch Amount */}
+              <div className="flex items-center space-x-2">
+                <label className="w-20 text-sm font-medium">Punch</label>
+                <input
+                  type="range"
+                  min="0"
+                  max="1"
+                  step="0.01"
+                  value={kickConfig.punch}
+                  onChange={(e) => handleKickConfigChange('punch', parseFloat(e.target.value))}
+                  disabled={!isLoaded}
+                  className="flex-1 h-2 bg-gray-200 rounded-lg appearance-none cursor-pointer disabled:cursor-not-allowed"
+                />
+                <span className="w-12 text-sm font-mono text-right">
+                  {kickConfig.punch.toFixed(2)}
+                </span>
+              </div>
+
+              {/* Sub Amount */}
+              <div className="flex items-center space-x-2">
+                <label className="w-20 text-sm font-medium">Sub Bass</label>
+                <input
+                  type="range"
+                  min="0"
+                  max="1"
+                  step="0.01"
+                  value={kickConfig.sub}
+                  onChange={(e) => handleKickConfigChange('sub', parseFloat(e.target.value))}
+                  disabled={!isLoaded}
+                  className="flex-1 h-2 bg-gray-200 rounded-lg appearance-none cursor-pointer disabled:cursor-not-allowed"
+                />
+                <span className="w-12 text-sm font-mono text-right">
+                  {kickConfig.sub.toFixed(2)}
+                </span>
+              </div>
+
+              {/* Click Amount */}
+              <div className="flex items-center space-x-2">
+                <label className="w-20 text-sm font-medium">Click</label>
+                <input
+                  type="range"
+                  min="0"
+                  max="1"
+                  step="0.01"
+                  value={kickConfig.click}
+                  onChange={(e) => handleKickConfigChange('click', parseFloat(e.target.value))}
+                  disabled={!isLoaded}
+                  className="flex-1 h-2 bg-gray-200 rounded-lg appearance-none cursor-pointer disabled:cursor-not-allowed"
+                />
+                <span className="w-12 text-sm font-mono text-right">
+                  {kickConfig.click.toFixed(2)}
+                </span>
+              </div>
+
+              {/* Pitch Drop */}
+              <div className="flex items-center space-x-2">
+                <label className="w-20 text-sm font-medium">Pitch Drop</label>
+                <input
+                  type="range"
+                  min="0"
+                  max="1"
+                  step="0.01"
+                  value={kickConfig.pitchDrop}
+                  onChange={(e) => handleKickConfigChange('pitchDrop', parseFloat(e.target.value))}
+                  disabled={!isLoaded}
+                  className="flex-1 h-2 bg-gray-200 rounded-lg appearance-none cursor-pointer disabled:cursor-not-allowed"
+                />
+                <span className="w-12 text-sm font-mono text-right">
+                  {kickConfig.pitchDrop.toFixed(2)}
+                </span>
+              </div>
+            </div>
+
+            {/* Release Button */}
+            <button
+              onClick={releaseKickDrum}
+              disabled={!isLoaded || !isPlaying}
+              className="w-full mt-4 px-4 py-2 bg-gray-600 text-white rounded hover:bg-gray-500 disabled:bg-gray-700 disabled:cursor-not-allowed"
+            >
+              Release Kick
+            </button>
+            </div>
+          )}
+
+          {/* Hi-Hat Tab */}
+          {activeTab === 'hihat' && (
+            <div>
+            <h3 className="font-semibold mb-4 text-center text-lg">🔔 Hi-Hat</h3>
+            
+            {/* Hi-Hat Preset Buttons */}
+            <div className="mb-6">
+              <h4 className="font-semibold mb-3 text-center">Quick Triggers</h4>
+              <div className="grid grid-cols-2 gap-2">
+                <button
+                  onClick={() => triggerHiHat('closed_default')}
+                  disabled={!isLoaded || !isPlaying}
+                  className="px-3 py-2 bg-gradient-to-r from-yellow-600 to-yellow-700 text-white rounded hover:from-yellow-700 hover:to-yellow-800 disabled:bg-gray-400 disabled:cursor-not-allowed text-sm font-semibold"
+                >
+                  🔔 Closed
+                </button>
+                
+                <button
+                  onClick={() => triggerHiHat('open_default')}
+                  disabled={!isLoaded || !isPlaying}
+                  className="px-3 py-2 bg-gradient-to-r from-yellow-500 to-yellow-600 text-white rounded hover:from-yellow-600 hover:to-yellow-700 disabled:bg-gray-400 disabled:cursor-not-allowed text-sm font-semibold"
+                >
+                  🔔 Open
+                </button>
+                
+                <button
+                  onClick={() => triggerHiHat('closed_tight')}
+                  disabled={!isLoaded || !isPlaying}
+                  className="px-3 py-2 bg-gradient-to-r from-amber-600 to-amber-700 text-white rounded hover:from-amber-700 hover:to-amber-800 disabled:bg-gray-400 disabled:cursor-not-allowed text-sm font-semibold"
+                >
+                  🔔 Tight
+                </button>
+                
+                <button
+                  onClick={() => triggerHiHat('open_bright')}
+                  disabled={!isLoaded || !isPlaying}
+                  className="px-3 py-2 bg-gradient-to-r from-yellow-400 to-yellow-500 text-white rounded hover:from-yellow-500 hover:to-yellow-600 disabled:bg-gray-400 disabled:cursor-not-allowed text-sm font-semibold"
+                >
+                  🔔 Bright
+                </button>
+                
+                <button
+                  onClick={() => triggerHiHat('closed_dark')}
+                  disabled={!isLoaded || !isPlaying}
+                  className="px-3 py-2 bg-gradient-to-r from-yellow-700 to-yellow-800 text-white rounded hover:from-yellow-800 hover:to-yellow-900 disabled:bg-gray-400 disabled:cursor-not-allowed text-sm font-semibold"
+                >
+                  🔔 Dark
+                </button>
+                
+                <button
+                  onClick={() => triggerHiHat('open_long')}
+                  disabled={!isLoaded || !isPlaying}
+                  className="px-3 py-2 bg-gradient-to-r from-amber-500 to-amber-600 text-white rounded hover:from-amber-600 hover:to-amber-700 disabled:bg-gray-400 disabled:cursor-not-allowed text-sm font-semibold"
+                >
+                  🔔 Long
+                </button>
+              </div>
+            </div>
+
+            {/* Preset Selection Dropdown */}
+            <div className="mb-4">
+              <label className="block text-sm font-medium mb-2">Current Preset</label>
+              <select
+                value={hihatPreset}
+                onChange={(e) => handleHihatPresetChange(e.target.value)}
+                disabled={!isLoaded}
+                className="w-full px-3 py-2 bg-gray-700 border border-gray-600 rounded disabled:cursor-not-allowed"
+              >
+                <option value="closed_default">Closed Default</option>
+                <option value="open_default">Open Default</option>
+                <option value="closed_tight">Closed Tight</option>
+                <option value="open_bright">Open Bright</option>
+                <option value="closed_dark">Closed Dark</option>
+                <option value="open_long">Open Long</option>
+              </select>
+            </div>
+
+            {/* Hi-Hat Controls */}
+            <div className="space-y-3">
+              {/* Base Frequency */}
+              <div className="flex items-center space-x-2">
+                <label className="w-20 text-sm font-medium">Frequency</label>
+                <input
+                  type="range"
+                  min="4000"
+                  max="16000"
+                  step="100"
+                  value={hihatConfig.baseFrequency}
+                  onChange={(e) => handleHihatConfigChange('baseFrequency', parseFloat(e.target.value))}
+                  disabled={!isLoaded}
+                  className="flex-1 h-2 bg-gray-200 rounded-lg appearance-none cursor-pointer disabled:cursor-not-allowed"
+                />
+                <span className="w-16 text-sm font-mono text-right">
+                  {hihatConfig.baseFrequency.toFixed(0)}Hz
+                </span>
+              </div>
+
+              {/* Volume */}
+              <div className="flex items-center space-x-2">
+                <label className="w-20 text-sm font-medium">Volume</label>
+                <input
+                  type="range"
+                  min="0"
+                  max="1"
+                  step="0.01"
+                  value={hihatConfig.volume}
+                  onChange={(e) => handleHihatConfigChange('volume', parseFloat(e.target.value))}
+                  disabled={!isLoaded}
+                  className="flex-1 h-2 bg-gray-200 rounded-lg appearance-none cursor-pointer disabled:cursor-not-allowed"
+                />
+                <span className="w-12 text-sm font-mono text-right">
+                  {hihatConfig.volume.toFixed(2)}
+                </span>
+              </div>
+
+              {/* Decay Time */}
+              <div className="flex items-center space-x-2">
+                <label className="w-20 text-sm font-medium">Decay</label>
+                <input
+                  type="range"
+                  min="0.01"
+                  max="3"
+                  step="0.01"
+                  value={hihatConfig.decayTime}
+                  onChange={(e) => handleHihatConfigChange('decayTime', parseFloat(e.target.value))}
+                  disabled={!isLoaded}
+                  className="flex-1 h-2 bg-gray-200 rounded-lg appearance-none cursor-pointer disabled:cursor-not-allowed"
+                />
+                <span className="w-12 text-sm font-mono text-right">
+                  {hihatConfig.decayTime.toFixed(2)}s
+                </span>
+              </div>
+
+              {/* Brightness */}
+              <div className="flex items-center space-x-2">
+                <label className="w-20 text-sm font-medium">Brightness</label>
+                <input
+                  type="range"
+                  min="0"
+                  max="1"
+                  step="0.01"
+                  value={hihatConfig.brightness}
+                  onChange={(e) => handleHihatConfigChange('brightness', parseFloat(e.target.value))}
+                  disabled={!isLoaded}
+                  className="flex-1 h-2 bg-gray-200 rounded-lg appearance-none cursor-pointer disabled:cursor-not-allowed"
+                />
+                <span className="w-12 text-sm font-mono text-right">
+                  {hihatConfig.brightness.toFixed(2)}
+                </span>
+              </div>
+
+              {/* Resonance */}
+              <div className="flex items-center space-x-2">
+                <label className="w-20 text-sm font-medium">Resonance</label>
+                <input
+                  type="range"
+                  min="0"
+                  max="1"
+                  step="0.01"
+                  value={hihatConfig.resonance}
+                  onChange={(e) => handleHihatConfigChange('resonance', parseFloat(e.target.value))}
+                  disabled={!isLoaded}
+                  className="flex-1 h-2 bg-gray-200 rounded-lg appearance-none cursor-pointer disabled:cursor-not-allowed"
+                />
+                <span className="w-12 text-sm font-mono text-right">
+                  {hihatConfig.resonance.toFixed(2)}
+                </span>
+              </div>
+
+              {/* Attack Time */}
+              <div className="flex items-center space-x-2">
+                <label className="w-20 text-sm font-medium">Attack</label>
+                <input
+                  type="range"
+                  min="0.001"
+                  max="0.1"
+                  step="0.001"
+                  value={hihatConfig.attackTime}
+                  onChange={(e) => handleHihatConfigChange('attackTime', parseFloat(e.target.value))}
+                  disabled={!isLoaded}
+                  className="flex-1 h-2 bg-gray-200 rounded-lg appearance-none cursor-pointer disabled:cursor-not-allowed"
+                />
+                <span className="w-12 text-sm font-mono text-right">
+                  {hihatConfig.attackTime.toFixed(3)}s
+                </span>
+              </div>
+
+              {/* Open/Closed Toggle */}
+              <div className="flex items-center space-x-2">
+                <label className="w-20 text-sm font-medium">Type</label>
+                <button
+                  onClick={() => handleHihatConfigChange('isOpen', !hihatConfig.isOpen)}
+                  disabled={!isLoaded}
+                  className={`px-4 py-2 text-sm font-medium rounded transition-colors disabled:cursor-not-allowed ${
+                    hihatConfig.isOpen
+                      ? 'bg-yellow-600 text-white hover:bg-yellow-700 disabled:bg-gray-600'
+                      : 'bg-amber-600 text-white hover:bg-amber-700 disabled:bg-gray-600'
+                  }`}
+                >
+                  {hihatConfig.isOpen ? '🔔 Open' : '🔔 Closed'}
+                </button>
+              </div>
+            </div>
+
+            {/* Release Button */}
+            <button
+              onClick={releaseHiHat}
+              disabled={!isLoaded || !isPlaying}
+              className="w-full mt-4 px-4 py-2 bg-gray-600 text-white rounded hover:bg-gray-500 disabled:bg-gray-700 disabled:cursor-not-allowed"
+            >
+              Release Hi-Hat
+            </button>
+            </div>
+          )}
+
+          {/* Snare Tab */}
+          {activeTab === 'snare' && (
+            <div>
+            <h3 className="font-semibold mb-4 text-center text-lg">🥁 Snare Drum</h3>
+            
+            {/* Snare Drum Trigger Button */}
+            <button
+              onClick={triggerSnareDrum}
+              disabled={!isLoaded || !isPlaying}
+              className="w-full px-4 py-3 mb-4 bg-gradient-to-r from-orange-600 to-orange-700 text-white rounded-lg hover:from-orange-700 hover:to-orange-800 disabled:bg-gray-400 disabled:cursor-not-allowed font-semibold text-lg shadow-lg"
+            >
+              🥁 TRIGGER SNARE
+            </button>
+
+            {/* Preset Selection */}
+            <div className="mb-4">
+              <label className="block text-sm font-medium mb-2">Preset</label>
+              <select
+                value={snarePreset}
+                onChange={(e) => handleSnarePresetChange(e.target.value)}
+                disabled={!isLoaded}
+                className="w-full px-3 py-2 bg-gray-700 border border-gray-600 rounded disabled:cursor-not-allowed"
+              >
+                <option value="default">Default</option>
+                <option value="crispy">Crispy</option>
+                <option value="deep">Deep</option>
+                <option value="tight">Tight</option>
+                <option value="fat">Fat</option>
+              </select>
+            </div>
+
+            {/* Snare Drum Controls */}
+            <div className="space-y-3">
+              {/* Frequency */}
+              <div className="flex items-center space-x-2">
+                <label className="w-20 text-sm font-medium">Frequency</label>
+                <input
+                  type="range"
+                  min="100"
+                  max="600"
+                  step="1"
+                  value={snareConfig.frequency}
+                  onChange={(e) => handleSnareConfigChange('frequency', parseFloat(e.target.value))}
+                  disabled={!isLoaded}
+                  className="flex-1 h-2 bg-gray-200 rounded-lg appearance-none cursor-pointer disabled:cursor-not-allowed"
+                />
+                <span className="w-12 text-sm font-mono text-right">
+                  {snareConfig.frequency.toFixed(0)}Hz
+                </span>
+              </div>
+
+              {/* Volume */}
+              <div className="flex items-center space-x-2">
+                <label className="w-20 text-sm font-medium">Volume</label>
+                <input
+                  type="range"
+                  min="0"
+                  max="1"
+                  step="0.01"
+                  value={snareConfig.volume}
+                  onChange={(e) => handleSnareConfigChange('volume', parseFloat(e.target.value))}
+                  disabled={!isLoaded}
+                  className="flex-1 h-2 bg-gray-200 rounded-lg appearance-none cursor-pointer disabled:cursor-not-allowed"
+                />
+                <span className="w-12 text-sm font-mono text-right">
+                  {snareConfig.volume.toFixed(2)}
+                </span>
+              </div>
+
+              {/* Decay Time */}
+              <div className="flex items-center space-x-2">
+                <label className="w-20 text-sm font-medium">Decay</label>
+                <input
+                  type="range"
+                  min="0.01"
+                  max="2"
+                  step="0.01"
+                  value={snareConfig.decay}
+                  onChange={(e) => handleSnareConfigChange('decay', parseFloat(e.target.value))}
+                  disabled={!isLoaded}
+                  className="flex-1 h-2 bg-gray-200 rounded-lg appearance-none cursor-pointer disabled:cursor-not-allowed"
+                />
+                <span className="w-12 text-sm font-mono text-right">
+                  {snareConfig.decay.toFixed(2)}s
+                </span>
+              </div>
+
+              {/* Tonal Amount */}
+              <div className="flex items-center space-x-2">
+                <label className="w-20 text-sm font-medium">Tonal</label>
+                <input
+                  type="range"
+                  min="0"
+                  max="1"
+                  step="0.01"
+                  value={snareConfig.tonal}
+                  onChange={(e) => handleSnareConfigChange('tonal', parseFloat(e.target.value))}
+                  disabled={!isLoaded}
+                  className="flex-1 h-2 bg-gray-200 rounded-lg appearance-none cursor-pointer disabled:cursor-not-allowed"
+                />
+                <span className="w-12 text-sm font-mono text-right">
+                  {snareConfig.tonal.toFixed(2)}
+                </span>
+              </div>
+
+              {/* Noise Amount */}
+              <div className="flex items-center space-x-2">
+                <label className="w-20 text-sm font-medium">Noise</label>
+                <input
+                  type="range"
+                  min="0"
+                  max="1"
+                  step="0.01"
+                  value={snareConfig.noise}
+                  onChange={(e) => handleSnareConfigChange('noise', parseFloat(e.target.value))}
+                  disabled={!isLoaded}
+                  className="flex-1 h-2 bg-gray-200 rounded-lg appearance-none cursor-pointer disabled:cursor-not-allowed"
+                />
+                <span className="w-12 text-sm font-mono text-right">
+                  {snareConfig.noise.toFixed(2)}
+                </span>
+              </div>
+
+              {/* Crack Amount */}
+              <div className="flex items-center space-x-2">
+                <label className="w-20 text-sm font-medium">Crack</label>
+                <input
+                  type="range"
+                  min="0"
+                  max="1"
+                  step="0.01"
+                  value={snareConfig.crack}
+                  onChange={(e) => handleSnareConfigChange('crack', parseFloat(e.target.value))}
+                  disabled={!isLoaded}
+                  className="flex-1 h-2 bg-gray-200 rounded-lg appearance-none cursor-pointer disabled:cursor-not-allowed"
+                />
+                <span className="w-12 text-sm font-mono text-right">
+                  {snareConfig.crack.toFixed(2)}
+                </span>
+              </div>
+
+              {/* Pitch Drop */}
+              <div className="flex items-center space-x-2">
+                <label className="w-20 text-sm font-medium">Pitch Drop</label>
+                <input
+                  type="range"
+                  min="0"
+                  max="1"
+                  step="0.01"
+                  value={snareConfig.pitchDrop}
+                  onChange={(e) => handleSnareConfigChange('pitchDrop', parseFloat(e.target.value))}
+                  disabled={!isLoaded}
+                  className="flex-1 h-2 bg-gray-200 rounded-lg appearance-none cursor-pointer disabled:cursor-not-allowed"
+                />
+                <span className="w-12 text-sm font-mono text-right">
+                  {snareConfig.pitchDrop.toFixed(2)}
+                </span>
+              </div>
+            </div>
+
+            {/* Release Button */}
+            <button
+              onClick={releaseSnareDrum}
+              disabled={!isLoaded || !isPlaying}
+              className="w-full mt-4 px-4 py-2 bg-gray-600 text-white rounded hover:bg-gray-500 disabled:bg-gray-700 disabled:cursor-not-allowed"
+            >
+              Release Snare
+            </button>
+            </div>
+          )}
+
+          {/* Tom Tab */}
+          {activeTab === 'tom' && (
+            <div>
+            <h3 className="font-semibold mb-4 text-center text-lg">🥁 Tom Drum</h3>
+            
+            {/* Tom Drum Trigger Button */}
+            <button
+              onClick={triggerTomDrum}
+              disabled={!isLoaded || !isPlaying}
+              className="w-full px-4 py-3 mb-4 bg-gradient-to-r from-purple-600 to-purple-700 text-white rounded-lg hover:from-purple-700 hover:to-purple-800 disabled:bg-gray-400 disabled:cursor-not-allowed font-semibold text-lg shadow-lg"
+            >
+              🥁 TRIGGER TOM
+            </button>
+
+            {/* Preset Selection */}
+            <div className="mb-4">
+              <label className="block text-sm font-medium mb-2">Preset</label>
+              <select
+                value={tomPreset}
+                onChange={(e) => handleTomPresetChange(e.target.value)}
+                disabled={!isLoaded}
+                className="w-full px-3 py-2 bg-gray-700 border border-gray-600 rounded disabled:cursor-not-allowed"
+              >
+                <option value="default">Default</option>
+                <option value="high_tom">High Tom</option>
+                <option value="mid_tom">Mid Tom</option>
+                <option value="low_tom">Low Tom</option>
+                <option value="floor_tom">Floor Tom</option>
+              </select>
+            </div>
+
+            {/* Tom Drum Controls */}
+            <div className="space-y-3">
+              {/* Frequency */}
+              <div className="flex items-center space-x-2">
+                <label className="w-20 text-sm font-medium">Frequency</label>
+                <input
+                  type="range"
+                  min="60"
+                  max="400"
+                  step="1"
+                  value={tomConfig.frequency}
+                  onChange={(e) => handleTomConfigChange('frequency', parseFloat(e.target.value))}
+                  disabled={!isLoaded}
+                  className="flex-1 h-2 bg-gray-200 rounded-lg appearance-none cursor-pointer disabled:cursor-not-allowed"
+                />
+                <span className="w-12 text-sm font-mono text-right">
+                  {tomConfig.frequency.toFixed(0)}Hz
+                </span>
+              </div>
+
+              {/* Volume */}
+              <div className="flex items-center space-x-2">
+                <label className="w-20 text-sm font-medium">Volume</label>
+                <input
+                  type="range"
+                  min="0"
+                  max="1"
+                  step="0.01"
+                  value={tomConfig.volume}
+                  onChange={(e) => handleTomConfigChange('volume', parseFloat(e.target.value))}
+                  disabled={!isLoaded}
+                  className="flex-1 h-2 bg-gray-200 rounded-lg appearance-none cursor-pointer disabled:cursor-not-allowed"
+                />
+                <span className="w-12 text-sm font-mono text-right">
+                  {tomConfig.volume.toFixed(2)}
+                </span>
+              </div>
+
+              {/* Decay Time */}
+              <div className="flex items-center space-x-2">
+                <label className="w-20 text-sm font-medium">Decay</label>
+                <input
+                  type="range"
+                  min="0.05"
+                  max="3"
+                  step="0.01"
+                  value={tomConfig.decay}
+                  onChange={(e) => handleTomConfigChange('decay', parseFloat(e.target.value))}
+                  disabled={!isLoaded}
+                  className="flex-1 h-2 bg-gray-200 rounded-lg appearance-none cursor-pointer disabled:cursor-not-allowed"
+                />
+                <span className="w-12 text-sm font-mono text-right">
+                  {tomConfig.decay.toFixed(2)}s
+                </span>
+              </div>
+
+              {/* Tonal Amount */}
+              <div className="flex items-center space-x-2">
+                <label className="w-20 text-sm font-medium">Tonal</label>
+                <input
+                  type="range"
+                  min="0"
+                  max="1"
+                  step="0.01"
+                  value={tomConfig.tonal}
+                  onChange={(e) => handleTomConfigChange('tonal', parseFloat(e.target.value))}
+                  disabled={!isLoaded}
+                  className="flex-1 h-2 bg-gray-200 rounded-lg appearance-none cursor-pointer disabled:cursor-not-allowed"
+                />
+                <span className="w-12 text-sm font-mono text-right">
+                  {tomConfig.tonal.toFixed(2)}
+                </span>
+              </div>
+
+              {/* Punch Amount */}
+              <div className="flex items-center space-x-2">
+                <label className="w-20 text-sm font-medium">Punch</label>
+                <input
+                  type="range"
+                  min="0"
+                  max="1"
+                  step="0.01"
+                  value={tomConfig.punch}
+                  onChange={(e) => handleTomConfigChange('punch', parseFloat(e.target.value))}
+                  disabled={!isLoaded}
+                  className="flex-1 h-2 bg-gray-200 rounded-lg appearance-none cursor-pointer disabled:cursor-not-allowed"
+                />
+                <span className="w-12 text-sm font-mono text-right">
+                  {tomConfig.punch.toFixed(2)}
+                </span>
+              </div>
+
+              {/* Pitch Drop */}
+              <div className="flex items-center space-x-2">
+                <label className="w-20 text-sm font-medium">Pitch Drop</label>
+                <input
+                  type="range"
+                  min="0"
+                  max="1"
+                  step="0.01"
+                  value={tomConfig.pitchDrop}
+                  onChange={(e) => handleTomConfigChange('pitchDrop', parseFloat(e.target.value))}
+                  disabled={!isLoaded}
+                  className="flex-1 h-2 bg-gray-200 rounded-lg appearance-none cursor-pointer disabled:cursor-not-allowed"
+                />
+                <span className="w-12 text-sm font-mono text-right">
+                  {tomConfig.pitchDrop.toFixed(2)}
+                </span>
+              </div>
+            </div>
+
             {/* Release Button */}
             <button
               onClick={releaseTomDrum}
@@ -2438,200 +3328,6 @@
               </div>
             </div>
           )}
-        </div>
-=======
-            {/* Tom Tab */}
-            {activeTab === "tom" && (
-              <div>
-                <h3 className="font-semibold mb-4 text-center text-lg">
-                  🥁 Tom Drum
-                </h3>
-
-                {/* Tom Drum Trigger Button */}
-                <button
-                  onClick={triggerTomDrum}
-                  disabled={!isLoaded || !isPlaying}
-                  className="w-full px-4 py-3 mb-4 bg-gradient-to-r from-purple-600 to-purple-700 text-white rounded-lg hover:from-purple-700 hover:to-purple-800 disabled:bg-gray-400 disabled:cursor-not-allowed font-semibold text-lg shadow-lg"
-                >
-                  🥁 TRIGGER TOM
-                </button>
-
-                {/* Preset Selection */}
-                <div className="mb-4">
-                  <label className="block text-sm font-medium mb-2">
-                    Preset
-                  </label>
-                  <select
-                    value={tomPreset}
-                    onChange={(e) => handleTomPresetChange(e.target.value)}
-                    disabled={!isLoaded}
-                    className="w-full px-3 py-2 bg-gray-700 border border-gray-600 rounded disabled:cursor-not-allowed"
-                  >
-                    <option value="default">Default</option>
-                    <option value="high_tom">High Tom</option>
-                    <option value="mid_tom">Mid Tom</option>
-                    <option value="low_tom">Low Tom</option>
-                    <option value="floor_tom">Floor Tom</option>
-                  </select>
-                </div>
-
-                {/* Tom Drum Controls */}
-                <div className="space-y-3">
-                  {/* Frequency */}
-                  <div className="flex items-center space-x-2">
-                    <label className="w-20 text-sm font-medium">
-                      Frequency
-                    </label>
-                    <input
-                      type="range"
-                      min="60"
-                      max="400"
-                      step="1"
-                      value={tomConfig.frequency}
-                      onChange={(e) =>
-                        handleTomConfigChange(
-                          "frequency",
-                          parseFloat(e.target.value)
-                        )
-                      }
-                      disabled={!isLoaded}
-                      className="flex-1 h-2 bg-gray-200 rounded-lg appearance-none cursor-pointer disabled:cursor-not-allowed"
-                    />
-                    <span className="w-12 text-sm font-mono text-right">
-                      {tomConfig.frequency.toFixed(0)}Hz
-                    </span>
-                  </div>
-
-                  {/* Volume */}
-                  <div className="flex items-center space-x-2">
-                    <label className="w-20 text-sm font-medium">Volume</label>
-                    <input
-                      type="range"
-                      min="0"
-                      max="1"
-                      step="0.01"
-                      value={tomConfig.volume}
-                      onChange={(e) =>
-                        handleTomConfigChange(
-                          "volume",
-                          parseFloat(e.target.value)
-                        )
-                      }
-                      disabled={!isLoaded}
-                      className="flex-1 h-2 bg-gray-200 rounded-lg appearance-none cursor-pointer disabled:cursor-not-allowed"
-                    />
-                    <span className="w-12 text-sm font-mono text-right">
-                      {tomConfig.volume.toFixed(2)}
-                    </span>
-                  </div>
-
-                  {/* Decay Time */}
-                  <div className="flex items-center space-x-2">
-                    <label className="w-20 text-sm font-medium">Decay</label>
-                    <input
-                      type="range"
-                      min="0.05"
-                      max="3"
-                      step="0.01"
-                      value={tomConfig.decay}
-                      onChange={(e) =>
-                        handleTomConfigChange(
-                          "decay",
-                          parseFloat(e.target.value)
-                        )
-                      }
-                      disabled={!isLoaded}
-                      className="flex-1 h-2 bg-gray-200 rounded-lg appearance-none cursor-pointer disabled:cursor-not-allowed"
-                    />
-                    <span className="w-12 text-sm font-mono text-right">
-                      {tomConfig.decay.toFixed(2)}s
-                    </span>
-                  </div>
-
-                  {/* Tonal Amount */}
-                  <div className="flex items-center space-x-2">
-                    <label className="w-20 text-sm font-medium">Tonal</label>
-                    <input
-                      type="range"
-                      min="0"
-                      max="1"
-                      step="0.01"
-                      value={tomConfig.tonal}
-                      onChange={(e) =>
-                        handleTomConfigChange(
-                          "tonal",
-                          parseFloat(e.target.value)
-                        )
-                      }
-                      disabled={!isLoaded}
-                      className="flex-1 h-2 bg-gray-200 rounded-lg appearance-none cursor-pointer disabled:cursor-not-allowed"
-                    />
-                    <span className="w-12 text-sm font-mono text-right">
-                      {tomConfig.tonal.toFixed(2)}
-                    </span>
-                  </div>
-
-                  {/* Punch Amount */}
-                  <div className="flex items-center space-x-2">
-                    <label className="w-20 text-sm font-medium">Punch</label>
-                    <input
-                      type="range"
-                      min="0"
-                      max="1"
-                      step="0.01"
-                      value={tomConfig.punch}
-                      onChange={(e) =>
-                        handleTomConfigChange(
-                          "punch",
-                          parseFloat(e.target.value)
-                        )
-                      }
-                      disabled={!isLoaded}
-                      className="flex-1 h-2 bg-gray-200 rounded-lg appearance-none cursor-pointer disabled:cursor-not-allowed"
-                    />
-                    <span className="w-12 text-sm font-mono text-right">
-                      {tomConfig.punch.toFixed(2)}
-                    </span>
-                  </div>
-
-                  {/* Pitch Drop */}
-                  <div className="flex items-center space-x-2">
-                    <label className="w-20 text-sm font-medium">
-                      Pitch Drop
-                    </label>
-                    <input
-                      type="range"
-                      min="0"
-                      max="1"
-                      step="0.01"
-                      value={tomConfig.pitchDrop}
-                      onChange={(e) =>
-                        handleTomConfigChange(
-                          "pitchDrop",
-                          parseFloat(e.target.value)
-                        )
-                      }
-                      disabled={!isLoaded}
-                      className="flex-1 h-2 bg-gray-200 rounded-lg appearance-none cursor-pointer disabled:cursor-not-allowed"
-                    />
-                    <span className="w-12 text-sm font-mono text-right">
-                      {tomConfig.pitchDrop.toFixed(2)}
-                    </span>
-                  </div>
-                </div>
-
-                {/* Release Button */}
-                <button
-                  onClick={releaseTomDrum}
-                  disabled={!isLoaded || !isPlaying}
-                  className="w-full mt-4 px-4 py-2 bg-gray-600 text-white rounded hover:bg-gray-500 disabled:bg-gray-700 disabled:cursor-not-allowed"
-                >
-                  Release Tom
-                </button>
-              </div>
-            )}
-          </div>
->>>>>>> 8cf51918
         </div>
 
         {/* Right Column - Spectrum Analyzer and Status */}
