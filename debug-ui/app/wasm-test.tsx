'use client';

import React, { useRef, useState } from 'react';
import init, { WasmStage } from '../public/wasm/oscillator.js';

export default function WasmTest() {
  const stageRef = useRef<WasmStage | null>(null);
  const audioContextRef = useRef<AudioContext | null>(null);
  const [isLoaded, setIsLoaded] = useState(false);
  const [isLoading, setIsLoading] = useState(false);
  const [isPlaying, setIsPlaying] = useState(false);
  const [volumes, setVolumes] = useState([1.0, 1.0, 1.0, 1.0]); // Volume for each instrument
  const [frequencies, setFrequencies] = useState([200, 300, 440, 600]); // Frequency for each instrument
  const [waveforms, setWaveforms] = useState([1, 1, 1, 1]); // Waveform for each instrument (0=Sine, 1=Square, 2=Saw, 3=Triangle)
<<<<<<< HEAD
  const [adsrValues, setAdsrValues] = useState([
    { attack: 0.01, decay: 0.1, sustain: 0.7, release: 0.3 }, // Bass Drum
    { attack: 0.001, decay: 0.05, sustain: 0.3, release: 0.1 }, // Snare
    { attack: 0.001, decay: 0.02, sustain: 0.2, release: 0.05 }, // Hi-hat
    { attack: 0.005, decay: 0.2, sustain: 0.8, release: 0.5 }, // Cymbal
  ]);
=======
>>>>>>> 11cba802

  async function loadWasm() {
    setIsLoading(true);
    try {
      // Initialize the WASM module
      await init();
      
      // Create stage instance with 44100 sample rate
      stageRef.current = new WasmStage(44100);
      
      // Add multiple oscillators with different frequencies
      stageRef.current.add_oscillator(44100, 200); // Bass drum
      stageRef.current.add_oscillator(44100, 300); // Snare
      stageRef.current.add_oscillator(44100, 440); // Hi-hat
      stageRef.current.add_oscillator(44100, 600); // Cymbal
      
      // Initialize ADSR settings for each instrument
      adsrValues.forEach((adsr, index) => {
        stageRef.current?.set_instrument_adsr(index, adsr.attack, adsr.decay, adsr.sustain, adsr.release);
      });
      
      // Initialize Web Audio API
      audioContextRef.current = new AudioContext();
      
      setIsLoaded(true);
      console.log('WASM Stage with 4 oscillators and Web Audio loaded successfully!');
    } catch (error) {
      console.error('Failed to load WASM:', error);
      alert('Failed to load WASM module: ' + String(error));
    } finally {
      setIsLoading(false);
    }
  }

  async function startAudio() {
    if (!audioContextRef.current || !stageRef.current) {
      alert('WASM not loaded yet. Click "Load WASM" first.');
      return;
    }

    try {
      // Resume audio context if suspended
      if (audioContextRef.current.state === 'suspended') {
        await audioContextRef.current.resume();
      }
      
      setIsPlaying(true);
      console.log('Audio started!');
    } catch (error) {
      console.error('Failed to start audio:', error);
      alert('Failed to start audio');
    }
  }

  function stopAudio() {
    setIsPlaying(false);
    console.log('Audio stopped!');
  }

  function triggerAll() {
    if (!audioContextRef.current || !stageRef.current || !isPlaying) {
      alert('Audio not started yet. Click "Start Audio" first.');
      return;
    }

    try {
      // Trigger all instruments in the stage
      const currentTime = audioContextRef.current.currentTime;
      stageRef.current.trigger_all(currentTime);
      
      // Generate audio buffer (1 second of audio)
      const sampleRate = audioContextRef.current.sampleRate;
      const bufferLength = sampleRate; // 1 second
      const audioBuffer = audioContextRef.current.createBuffer(1, bufferLength, sampleRate);
      
      // Get the channel data and fill it with WASM-generated samples
      const channelData = audioBuffer.getChannelData(0);
      
      for (let i = 0; i < bufferLength; i++) {
        const time = currentTime + (i / sampleRate);
        channelData[i] = stageRef.current.tick(time);
      }
      
      // Create buffer source and play it
      const source = audioContextRef.current.createBufferSource();
      source.buffer = audioBuffer;
      source.connect(audioContextRef.current.destination);
      source.start();
      
      console.log('All instruments triggered!');
    } catch (error) {
      console.error('Failed to trigger instruments:', error);
      alert('Failed to trigger instruments');
    }
  }

  function triggerInstrument(index: number, name: string) {
    if (!audioContextRef.current || !stageRef.current || !isPlaying) {
      alert('Audio not started yet. Click "Start Audio" first.');
      return;
    }

    try {
      // Trigger specific instrument in the stage
      const currentTime = audioContextRef.current.currentTime;
      stageRef.current.trigger_instrument(index, currentTime);
      
      // Generate audio buffer (1 second of audio)
      const sampleRate = audioContextRef.current.sampleRate;
      const bufferLength = sampleRate; // 1 second
      const audioBuffer = audioContextRef.current.createBuffer(1, bufferLength, sampleRate);
      
      // Get the channel data and fill it with WASM-generated samples
      const channelData = audioBuffer.getChannelData(0);
      
      for (let i = 0; i < bufferLength; i++) {
        const time = currentTime + (i / sampleRate);
        channelData[i] = stageRef.current.tick(time);
      }
      
      // Create buffer source and play it
      const source = audioContextRef.current.createBufferSource();
      source.buffer = audioBuffer;
      source.connect(audioContextRef.current.destination);
      source.start();
      
      console.log(`${name} triggered!`);
    } catch (error) {
      console.error(`Failed to trigger ${name}:`, error);
      alert(`Failed to trigger ${name}`);
    }
  }

  function handleVolumeChange(index: number, volume: number) {
    if (!stageRef.current) return;
    
    // Update the WASM stage
    stageRef.current.set_instrument_volume(index, volume);
    
    // Update local state for UI
    setVolumes(prev => {
      const newVolumes = [...prev];
      newVolumes[index] = volume;
      return newVolumes;
    });
  }

  function handleFrequencyChange(index: number, frequency: number) {
    if (!stageRef.current) return;
    
    // Update the WASM stage
    stageRef.current.set_instrument_frequency(index, frequency);
    
    // Update local state for UI
    setFrequencies(prev => {
      const newFrequencies = [...prev];
      newFrequencies[index] = frequency;
      return newFrequencies;
    });
  }

  function handleWaveformChange(index: number, waveformType: number) {
    if (!stageRef.current) return;
    
    // Update the WASM stage
    stageRef.current.set_instrument_waveform(index, waveformType);
    
    // Update local state for UI
    setWaveforms(prev => {
      const newWaveforms = [...prev];
      newWaveforms[index] = waveformType;
      return newWaveforms;
    });
  }

<<<<<<< HEAD
  function handleAdsrChange(index: number, param: 'attack' | 'decay' | 'sustain' | 'release', value: number) {
    if (!stageRef.current) return;
    
    // Update local state for UI
    setAdsrValues(prev => {
      const newAdsrValues = [...prev];
      newAdsrValues[index] = { ...newAdsrValues[index], [param]: value };
      
      // Update the WASM stage with new ADSR values
      const adsr = newAdsrValues[index];
      stageRef.current.set_instrument_adsr(index, adsr.attack, adsr.decay, adsr.sustain, adsr.release);
      
      return newAdsrValues;
    });
  }

  function releaseInstrument(index: number, name: string) {
    if (!audioContextRef.current || !stageRef.current) {
      alert('Audio not started yet. Click "Start Audio" first.');
      return;
    }

    try {
      const currentTime = audioContextRef.current.currentTime;
      stageRef.current.release_instrument(index, currentTime);
      console.log(`${name} released!`);
    } catch (error) {
      console.error(`Failed to release ${name}:`, error);
      alert(`Failed to release ${name}`);
    }
  }

  function releaseAll() {
    if (!audioContextRef.current || !stageRef.current) {
      alert('Audio not started yet. Click "Start Audio" first.');
      return;
    }

    try {
      const currentTime = audioContextRef.current.currentTime;
      stageRef.current.release_all(currentTime);
      console.log('All instruments released!');
    } catch (error) {
      console.error('Failed to release all instruments:', error);
      alert('Failed to release all instruments');
    }
  }

=======
>>>>>>> 11cba802
  return (
    <div className="p-8 max-w-lg mx-auto">
      <h1 className="text-2xl font-bold mb-6">WASM Stage API Test</h1>
      
      <div className="space-y-4">
        <button
          onClick={loadWasm}
          disabled={isLoading || isLoaded}
          className="w-full px-4 py-2 bg-blue-500 text-white rounded hover:bg-blue-600 disabled:bg-gray-400 disabled:cursor-not-allowed"
        >
          {isLoading ? 'Loading...' : isLoaded ? 'Stage Loaded (4 Oscillators)' : 'Load Stage'}
        </button>
        
        <button
          onClick={isPlaying ? stopAudio : startAudio}
          disabled={!isLoaded}
          className="w-full px-4 py-2 bg-green-500 text-white rounded hover:bg-green-600 disabled:bg-gray-400 disabled:cursor-not-allowed"
        >
          {isPlaying ? 'Stop Audio' : 'Start Audio'}
        </button>
        
        <div className="border-t pt-4">
          <h3 className="font-semibold mb-3 text-center">Instrument Controls</h3>
          
          <button
            onClick={triggerAll}
            disabled={!isLoaded || !isPlaying}
            className="w-full px-4 py-2 mb-3 bg-purple-500 text-white rounded hover:bg-purple-600 disabled:bg-gray-400 disabled:cursor-not-allowed font-semibold"
          >
            🥁 Trigger All Instruments
          </button>
          
          <div className="grid grid-cols-2 gap-2">
            <button
              onClick={() => triggerInstrument(0, 'Bass Drum')}
              disabled={!isLoaded || !isPlaying}
              className="px-3 py-2 bg-red-500 text-white rounded hover:bg-red-600 disabled:bg-gray-400 disabled:cursor-not-allowed text-sm"
            >
              🥁 Bass (200Hz)
            </button>
            
            <button
              onClick={() => triggerInstrument(1, 'Snare')}
              disabled={!isLoaded || !isPlaying}
              className="px-3 py-2 bg-orange-500 text-white rounded hover:bg-orange-600 disabled:bg-gray-400 disabled:cursor-not-allowed text-sm"
            >
              🥁 Snare (300Hz)
            </button>
            
            <button
              onClick={() => triggerInstrument(2, 'Hi-hat')}
              disabled={!isLoaded || !isPlaying}
              className="px-3 py-2 bg-yellow-500 text-white rounded hover:bg-yellow-600 disabled:bg-gray-400 disabled:cursor-not-allowed text-sm"
            >
              🔔 Hi-hat (440Hz)
            </button>
            
            <button
              onClick={() => triggerInstrument(3, 'Cymbal')}
              disabled={!isLoaded || !isPlaying}
              className="px-3 py-2 bg-cyan-500 text-white rounded hover:bg-cyan-600 disabled:bg-gray-400 disabled:cursor-not-allowed text-sm"
            >
              🥽 Cymbal (600Hz)
            </button>
          </div>
          
          <div className="mt-6">
            <h4 className="font-semibold mb-3 text-center">Instrument Controls</h4>
            <div className="space-y-4">
              {[
                { name: '🥁 Bass Drum', color: 'red' },
                { name: '🥁 Snare', color: 'orange' },
                { name: '🔔 Hi-hat', color: 'yellow' },
                { name: '🥽 Cymbal', color: 'cyan' }
              ].map((instrument, index) => (
                <div key={index} className="p-3 bg-gray-800 rounded-lg border border-gray-700">
                  <h5 className="font-medium mb-2 text-sm">{instrument.name}</h5>
                  
                  {/* Volume Control */}
                  <div className="flex items-center space-x-2 mb-2">
                    <label className="w-12 text-xs font-medium">Volume</label>
                    <input
                      type="range"
                      min="0"
                      max="1"
                      step="0.01"
                      value={volumes[index]}
                      onChange={(e) => handleVolumeChange(index, parseFloat(e.target.value))}
                      disabled={!isLoaded}
                      className="flex-1 h-2 bg-gray-200 rounded-lg appearance-none cursor-pointer disabled:cursor-not-allowed"
                    />
                    <span className="w-10 text-xs font-mono text-right">
                      {volumes[index].toFixed(2)}
                    </span>
                  </div>
                  
                  {/* Frequency Control */}
                  <div className="flex items-center space-x-2 mb-2">
                    <label className="w-12 text-xs font-medium">Freq</label>
                    <input
                      type="range"
                      min="50"
                      max="2000"
                      step="10"
                      value={frequencies[index]}
                      onChange={(e) => handleFrequencyChange(index, parseInt(e.target.value))}
                      disabled={!isLoaded}
                      className="flex-1 h-2 bg-gray-200 rounded-lg appearance-none cursor-pointer disabled:cursor-not-allowed"
                    />
                    <span className="w-16 text-xs font-mono text-right">
                      {frequencies[index]}Hz
                    </span>
                  </div>
                  
                  {/* Waveform Control */}
<<<<<<< HEAD
                  <div className="flex items-center space-x-2 mb-3">
=======
                  <div className="flex items-center space-x-2">
>>>>>>> 11cba802
                    <label className="w-12 text-xs font-medium">Wave</label>
                    <select
                      value={waveforms[index]}
                      onChange={(e) => handleWaveformChange(index, parseInt(e.target.value))}
                      disabled={!isLoaded}
                      className="flex-1 px-2 py-1 text-xs bg-gray-700 border border-gray-600 rounded disabled:cursor-not-allowed"
                    >
                      <option value={0}>Sine</option>
                      <option value={1}>Square</option>
                      <option value={2}>Saw</option>
                      <option value={3}>Triangle</option>
                    </select>
                  </div>
<<<<<<< HEAD
                  
                  {/* ADSR Controls */}
                  <div className="border-t border-gray-600 pt-2">
                    <div className="flex items-center justify-between mb-2">
                      <label className="text-xs font-medium text-gray-300">ADSR Envelope</label>
                      <button
                        onClick={() => releaseInstrument(index, instrument.name.split(' ')[1] || instrument.name)}
                        disabled={!isLoaded || !isPlaying}
                        className="px-2 py-1 text-xs bg-gray-600 text-white rounded hover:bg-gray-500 disabled:bg-gray-700 disabled:cursor-not-allowed"
                      >
                        Release
                      </button>
                    </div>
                    <div className="grid grid-cols-2 gap-2">
                      <div>
                        <label className="block text-xs text-gray-400 mb-1">Attack</label>
                        <div className="flex items-center space-x-2">
                          <input
                            type="range"
                            min="0.001"
                            max="2"
                            step="0.001"
                            value={adsrValues[index].attack}
                            onChange={(e) => handleAdsrChange(index, 'attack', parseFloat(e.target.value))}
                            disabled={!isLoaded}
                            className="flex-1 h-1 bg-gray-200 rounded-lg appearance-none cursor-pointer disabled:cursor-not-allowed"
                          />
                          <span className="w-12 text-xs font-mono text-right">
                            {adsrValues[index].attack.toFixed(3)}s
                          </span>
                        </div>
                      </div>
                      <div>
                        <label className="block text-xs text-gray-400 mb-1">Decay</label>
                        <div className="flex items-center space-x-2">
                          <input
                            type="range"
                            min="0.001"
                            max="2"
                            step="0.001"
                            value={adsrValues[index].decay}
                            onChange={(e) => handleAdsrChange(index, 'decay', parseFloat(e.target.value))}
                            disabled={!isLoaded}
                            className="flex-1 h-1 bg-gray-200 rounded-lg appearance-none cursor-pointer disabled:cursor-not-allowed"
                          />
                          <span className="w-12 text-xs font-mono text-right">
                            {adsrValues[index].decay.toFixed(3)}s
                          </span>
                        </div>
                      </div>
                      <div>
                        <label className="block text-xs text-gray-400 mb-1">Sustain</label>
                        <div className="flex items-center space-x-2">
                          <input
                            type="range"
                            min="0"
                            max="1"
                            step="0.01"
                            value={adsrValues[index].sustain}
                            onChange={(e) => handleAdsrChange(index, 'sustain', parseFloat(e.target.value))}
                            disabled={!isLoaded}
                            className="flex-1 h-1 bg-gray-200 rounded-lg appearance-none cursor-pointer disabled:cursor-not-allowed"
                          />
                          <span className="w-12 text-xs font-mono text-right">
                            {adsrValues[index].sustain.toFixed(2)}
                          </span>
                        </div>
                      </div>
                      <div>
                        <label className="block text-xs text-gray-400 mb-1">Release</label>
                        <div className="flex items-center space-x-2">
                          <input
                            type="range"
                            min="0.001"
                            max="5"
                            step="0.001"
                            value={adsrValues[index].release}
                            onChange={(e) => handleAdsrChange(index, 'release', parseFloat(e.target.value))}
                            disabled={!isLoaded}
                            className="flex-1 h-1 bg-gray-200 rounded-lg appearance-none cursor-pointer disabled:cursor-not-allowed"
                          />
                          <span className="w-12 text-xs font-mono text-right">
                            {adsrValues[index].release.toFixed(3)}s
                          </span>
                        </div>
                      </div>
                    </div>
                  </div>
=======
>>>>>>> 11cba802
                </div>
              ))}
            </div>
          </div>

          <button
            onClick={releaseAll}
            disabled={!isLoaded || !isPlaying}
            className="w-full mt-3 px-4 py-2 bg-gray-600 text-white rounded hover:bg-gray-500 disabled:bg-gray-700 disabled:cursor-not-allowed"
          >
            Release All Instruments
          </button>
        </div>
      </div>
      
      <div className="mt-6 p-4 bg-gray-800 rounded">
        <h2 className="font-semibold mb-2">Status:</h2>
        <p>WASM Stage: {isLoaded ? '✅ Loaded (4 oscillators)' : '❌ Not loaded'}</p>
        <p>Audio Context: {audioContextRef.current ? '✅ Ready' : '❌ No'}</p>
        <p>Audio Playing: {isPlaying ? '✅ Yes' : '❌ No'}</p>
      </div>
      
      <div className="mt-4 p-4 bg-blue-900/20 border border-blue-600/30 rounded">
        <h3 className="font-semibold mb-2 text-blue-300">Stage API Demo:</h3>
        <ul className="text-sm space-y-1 text-blue-100">
          <li>• <strong>Multi-instrument</strong>: Stage contains 4 oscillators with independent controls</li>
          <li>• <strong>Individual control</strong>: Trigger each instrument separately</li>
          <li>• <strong>Group control</strong>: Trigger all instruments simultaneously</li>
          <li>• <strong>Volume control</strong>: Adjust volume (0.0-1.0) for each instrument</li>
          <li>• <strong>Frequency control</strong>: Adjust frequency (50-2000Hz) for each instrument</li>
          <li>• <strong>Waveform control</strong>: Select waveform type (Sine, Square, Saw, Triangle) for each instrument</li>
<<<<<<< HEAD
          <li>• <strong>ADSR envelope</strong>: Real-time Attack, Decay, Sustain, Release control per instrument</li>
          <li>• <strong>Release control</strong>: Manually trigger release phase for individual or all instruments</li>
=======
>>>>>>> 11cba802
          <li>• <strong>Audio mixing</strong>: Stage.tick() sums all instrument outputs with controls applied</li>
        </ul>
      </div>

      <div className="mt-4 p-4 bg-yellow-900/20 border border-yellow-600/30 rounded">
        <h3 className="font-semibold mb-2 text-yellow-300">Instructions:</h3>
        <ol className="list-decimal list-inside text-sm space-y-1 text-yellow-100">
          <li>Click "Load Stage" to initialize the WASM Stage with 4 oscillators</li>
          <li>Click "Start Audio" to begin audio processing</li>
          <li>Use individual instrument buttons to test single oscillators</li>
<<<<<<< HEAD
          <li>Adjust instrument controls for each oscillator:</li>
          <ul className="list-disc list-inside ml-4 text-xs space-y-0.5 text-yellow-200">
            <li><strong>Volume:</strong> Control relative volume of each instrument (0.0-1.0)</li>
            <li><strong>Frequency:</strong> Change the pitch of each instrument (50-2000Hz)</li>
            <li><strong>Waveform:</strong> Select tone quality (Sine, Square, Saw, Triangle)</li>
          </ul>
          <li>Adjust ADSR envelope controls to shape the sound envelope:</li>
          <ul className="list-disc list-inside ml-4 text-xs space-y-0.5 text-yellow-200">
            <li><strong>Attack:</strong> Time to reach full volume (0.001-2s)</li>
            <li><strong>Decay:</strong> Time to drop to sustain level (0.001-2s)</li>
            <li><strong>Sustain:</strong> Level held while triggered (0-1)</li>
            <li><strong>Release:</strong> Time to fade to silence (0.001-5s)</li>
          </ul>
          <li>Use "Release" buttons to manually trigger the release phase</li>
          <li>Use "Release All" to release all instruments simultaneously</li>
          <li>Use "Trigger All" to hear the mixed output of all instruments with all controls applied</li>
=======
          <li>Adjust volume sliders to control the relative volume of each instrument (0.0-1.0)</li>
          <li>Adjust frequency sliders to change the pitch of each instrument (50-2000Hz)</li>
          <li>Select waveform types to change the tone quality (Sine, Square, Saw, Triangle)</li>
          <li>Use "Trigger All" to hear the mixed output of all instruments with controls applied</li>
>>>>>>> 11cba802
        </ol>
      </div>
    </div>
  );
} <|MERGE_RESOLUTION|>--- conflicted
+++ resolved
@@ -12,15 +12,12 @@
   const [volumes, setVolumes] = useState([1.0, 1.0, 1.0, 1.0]); // Volume for each instrument
   const [frequencies, setFrequencies] = useState([200, 300, 440, 600]); // Frequency for each instrument
   const [waveforms, setWaveforms] = useState([1, 1, 1, 1]); // Waveform for each instrument (0=Sine, 1=Square, 2=Saw, 3=Triangle)
-<<<<<<< HEAD
   const [adsrValues, setAdsrValues] = useState([
     { attack: 0.01, decay: 0.1, sustain: 0.7, release: 0.3 }, // Bass Drum
     { attack: 0.001, decay: 0.05, sustain: 0.3, release: 0.1 }, // Snare
     { attack: 0.001, decay: 0.02, sustain: 0.2, release: 0.05 }, // Hi-hat
     { attack: 0.005, decay: 0.2, sustain: 0.8, release: 0.5 }, // Cymbal
   ]);
-=======
->>>>>>> 11cba802
 
   async function loadWasm() {
     setIsLoading(true);
@@ -196,7 +193,6 @@
     });
   }
 
-<<<<<<< HEAD
   function handleAdsrChange(index: number, param: 'attack' | 'decay' | 'sustain' | 'release', value: number) {
     if (!stageRef.current) return;
     
@@ -207,7 +203,9 @@
       
       // Update the WASM stage with new ADSR values
       const adsr = newAdsrValues[index];
-      stageRef.current.set_instrument_adsr(index, adsr.attack, adsr.decay, adsr.sustain, adsr.release);
+      if (stageRef.current) {
+        stageRef.current.set_instrument_adsr(index, adsr.attack, adsr.decay, adsr.sustain, adsr.release);
+      }
       
       return newAdsrValues;
     });
@@ -245,8 +243,6 @@
     }
   }
 
-=======
->>>>>>> 11cba802
   return (
     <div className="p-8 max-w-lg mx-auto">
       <h1 className="text-2xl font-bold mb-6">WASM Stage API Test</h1>
@@ -362,11 +358,7 @@
                   </div>
                   
                   {/* Waveform Control */}
-<<<<<<< HEAD
                   <div className="flex items-center space-x-2 mb-3">
-=======
-                  <div className="flex items-center space-x-2">
->>>>>>> 11cba802
                     <label className="w-12 text-xs font-medium">Wave</label>
                     <select
                       value={waveforms[index]}
@@ -380,7 +372,6 @@
                       <option value={3}>Triangle</option>
                     </select>
                   </div>
-<<<<<<< HEAD
                   
                   {/* ADSR Controls */}
                   <div className="border-t border-gray-600 pt-2">
@@ -469,8 +460,6 @@
                       </div>
                     </div>
                   </div>
-=======
->>>>>>> 11cba802
                 </div>
               ))}
             </div>
@@ -502,11 +491,8 @@
           <li>• <strong>Volume control</strong>: Adjust volume (0.0-1.0) for each instrument</li>
           <li>• <strong>Frequency control</strong>: Adjust frequency (50-2000Hz) for each instrument</li>
           <li>• <strong>Waveform control</strong>: Select waveform type (Sine, Square, Saw, Triangle) for each instrument</li>
-<<<<<<< HEAD
           <li>• <strong>ADSR envelope</strong>: Real-time Attack, Decay, Sustain, Release control per instrument</li>
           <li>• <strong>Release control</strong>: Manually trigger release phase for individual or all instruments</li>
-=======
->>>>>>> 11cba802
           <li>• <strong>Audio mixing</strong>: Stage.tick() sums all instrument outputs with controls applied</li>
         </ul>
       </div>
@@ -517,7 +503,6 @@
           <li>Click "Load Stage" to initialize the WASM Stage with 4 oscillators</li>
           <li>Click "Start Audio" to begin audio processing</li>
           <li>Use individual instrument buttons to test single oscillators</li>
-<<<<<<< HEAD
           <li>Adjust instrument controls for each oscillator:</li>
           <ul className="list-disc list-inside ml-4 text-xs space-y-0.5 text-yellow-200">
             <li><strong>Volume:</strong> Control relative volume of each instrument (0.0-1.0)</li>
@@ -534,12 +519,6 @@
           <li>Use "Release" buttons to manually trigger the release phase</li>
           <li>Use "Release All" to release all instruments simultaneously</li>
           <li>Use "Trigger All" to hear the mixed output of all instruments with all controls applied</li>
-=======
-          <li>Adjust volume sliders to control the relative volume of each instrument (0.0-1.0)</li>
-          <li>Adjust frequency sliders to change the pitch of each instrument (50-2000Hz)</li>
-          <li>Select waveform types to change the tone quality (Sine, Square, Saw, Triangle)</li>
-          <li>Use "Trigger All" to hear the mixed output of all instruments with controls applied</li>
->>>>>>> 11cba802
         </ol>
       </div>
     </div>
