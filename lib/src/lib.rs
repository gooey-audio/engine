//! Shared audio engine logic for both native (CPAL) and WASM (web)

pub mod oscillator;
pub mod envelope;
pub mod waveform;
pub mod audio_state;
pub mod stage;

// WASM bindings (web)
#[cfg(feature = "web")]
pub mod web {
    use super::oscillator::Oscillator;
    use super::stage::Stage;
    use super::envelope::ADSRConfig;
    use wasm_bindgen::prelude::*;

    #[wasm_bindgen]
    pub struct WasmOscillator {
        oscillator: Oscillator,
    }

    #[wasm_bindgen]
    impl WasmOscillator {
        #[wasm_bindgen(constructor)]
        pub fn new(sample_rate: f32, frequency_hz: f32) -> WasmOscillator {
            WasmOscillator {
                oscillator: Oscillator::new(sample_rate, frequency_hz),
            }
        }

        #[wasm_bindgen]
        pub fn trigger(&mut self, time: f32) {
            self.oscillator.trigger(time);
        }

        #[wasm_bindgen]
        pub fn tick(&mut self, current_time: f32) -> f32 {
            self.oscillator.tick(current_time)
        }

        #[wasm_bindgen]
        pub fn release(&mut self, time: f32) {
            self.oscillator.release(time);
        }

        #[wasm_bindgen]
        pub fn set_adsr(&mut self, attack: f32, decay: f32, sustain: f32, release: f32) {
            let config = ADSRConfig::new(attack, decay, sustain, release);
            self.oscillator.set_adsr(config);
        }
    }

    #[wasm_bindgen]
    pub struct WasmStage {
        stage: Stage,
    }

    #[wasm_bindgen]
    impl WasmStage {
        #[wasm_bindgen(constructor)]
        pub fn new(sample_rate: f32) -> WasmStage {
            WasmStage {
                stage: Stage::new(sample_rate),
            }
        }

        #[wasm_bindgen]
        pub fn add_oscillator(&mut self, sample_rate: f32, frequency_hz: f32) {
            let oscillator = Oscillator::new(sample_rate, frequency_hz);
            self.stage.add(oscillator);
        }

        #[wasm_bindgen]
        pub fn tick(&mut self, current_time: f32) -> f32 {
            self.stage.tick(current_time)
        }

        #[wasm_bindgen]
        pub fn trigger_all(&mut self, time: f32) {
            self.stage.trigger_all(time);
        }

        #[wasm_bindgen]
        pub fn trigger_instrument(&mut self, index: usize, time: f32) {
            self.stage.trigger_instrument(index, time);
        }

        #[wasm_bindgen]
        pub fn set_instrument_volume(&mut self, index: usize, volume: f32) {
            self.stage.set_instrument_volume(index, volume);
        }

        #[wasm_bindgen]
        pub fn get_instrument_volume(&self, index: usize) -> f32 {
            self.stage.get_instrument_volume(index)
        }

        #[wasm_bindgen]
<<<<<<< HEAD
        pub fn release_instrument(&mut self, index: usize, time: f32) {
            self.stage.release_instrument(index, time);
        }

        #[wasm_bindgen]
        pub fn release_all(&mut self, time: f32) {
            self.stage.release_all(time);
        }

        #[wasm_bindgen]
        pub fn set_instrument_adsr(&mut self, index: usize, attack: f32, decay: f32, sustain: f32, release: f32) {
            let config = ADSRConfig::new(attack, decay, sustain, release);
            self.stage.set_instrument_adsr(index, config);
=======
        pub fn set_instrument_frequency(&mut self, index: usize, frequency_hz: f32) {
            self.stage.set_instrument_frequency(index, frequency_hz);
        }

        #[wasm_bindgen]
        pub fn get_instrument_frequency(&self, index: usize) -> f32 {
            self.stage.get_instrument_frequency(index)
        }

        #[wasm_bindgen]
        pub fn set_instrument_waveform(&mut self, index: usize, waveform_type: u32) {
            let waveform = match waveform_type {
                0 => crate::waveform::Waveform::Sine,
                1 => crate::waveform::Waveform::Square,
                2 => crate::waveform::Waveform::Saw,
                3 => crate::waveform::Waveform::Triangle,
                _ => crate::waveform::Waveform::Sine, // Default to sine for invalid values
            };
            self.stage.set_instrument_waveform(index, waveform);
        }

        #[wasm_bindgen]
        pub fn get_instrument_waveform(&self, index: usize) -> u32 {
            let waveform = self.stage.get_instrument_waveform(index);
            match waveform {
                crate::waveform::Waveform::Sine => 0,
                crate::waveform::Waveform::Square => 1,
                crate::waveform::Waveform::Saw => 2,
                crate::waveform::Waveform::Triangle => 3,
            }
>>>>>>> 11cba802
        }
    }
} <|MERGE_RESOLUTION|>--- conflicted
+++ resolved
@@ -96,7 +96,6 @@
         }
 
         #[wasm_bindgen]
-<<<<<<< HEAD
         pub fn release_instrument(&mut self, index: usize, time: f32) {
             self.stage.release_instrument(index, time);
         }
@@ -110,7 +109,9 @@
         pub fn set_instrument_adsr(&mut self, index: usize, attack: f32, decay: f32, sustain: f32, release: f32) {
             let config = ADSRConfig::new(attack, decay, sustain, release);
             self.stage.set_instrument_adsr(index, config);
-=======
+        }
+
+        #[wasm_bindgen]
         pub fn set_instrument_frequency(&mut self, index: usize, frequency_hz: f32) {
             self.stage.set_instrument_frequency(index, frequency_hz);
         }
@@ -141,7 +142,6 @@
                 crate::waveform::Waveform::Saw => 2,
                 crate::waveform::Waveform::Triangle => 3,
             }
->>>>>>> 11cba802
         }
     }
 } 