--- conflicted
+++ resolved
@@ -1,17 +1,17 @@
 //! Shared audio engine logic for both native (CPAL) and WASM (web)
 
+pub mod audio_state;
+pub mod envelope;
 pub mod oscillator;
-pub mod envelope;
+pub mod stage;
 pub mod waveform;
-pub mod audio_state;
-pub mod stage;
 
 // WASM bindings (web)
 #[cfg(feature = "web")]
 pub mod web {
+    use super::envelope::ADSRConfig;
     use super::oscillator::Oscillator;
     use super::stage::Stage;
-    use super::envelope::ADSRConfig;
     use wasm_bindgen::prelude::*;
 
     #[wasm_bindgen]
@@ -116,7 +116,14 @@
         }
 
         #[wasm_bindgen]
-        pub fn set_instrument_adsr(&mut self, index: usize, attack: f32, decay: f32, sustain: f32, release: f32) {
+        pub fn set_instrument_adsr(
+            &mut self,
+            index: usize,
+            attack: f32,
+            decay: f32,
+            sustain: f32,
+            release: f32,
+        ) {
             let config = ADSRConfig::new(attack, decay, sustain, release);
             self.stage.set_instrument_adsr(index, config);
         }
@@ -157,15 +164,17 @@
         }
 
         #[wasm_bindgen]
-<<<<<<< HEAD
         pub fn set_instrument_modulator_frequency(&mut self, index: usize, frequency_hz: f32) {
-            self.stage.set_instrument_modulator_frequency(index, frequency_hz);
+            self.stage
+                .set_instrument_modulator_frequency(index, frequency_hz);
         }
 
         #[wasm_bindgen]
         pub fn get_instrument_modulator_frequency(&self, index: usize) -> f32 {
             self.stage.get_instrument_modulator_frequency(index)
-=======
+        }
+
+        #[wasm_bindgen]
         pub fn set_instrument_enabled(&mut self, index: usize, enabled: bool) {
             self.stage.set_instrument_enabled(index, enabled);
         }
@@ -173,7 +182,6 @@
         #[wasm_bindgen]
         pub fn is_instrument_enabled(&self, index: usize) -> bool {
             self.stage.is_instrument_enabled(index)
->>>>>>> 9aa1dd47
         }
     }
-} +}