--- conflicted
+++ resolved
@@ -1,4 +1,4 @@
-use crate::envelope::{Envelope, ADSRConfig};
+use crate::envelope::{ADSRConfig, Envelope};
 use crate::waveform::Waveform;
 
 pub struct Oscillator {
@@ -8,11 +8,8 @@
     pub frequency_hz: f32,
     pub envelope: Envelope,
     pub volume: f32,
-<<<<<<< HEAD
     pub modulator_frequency_hz: f32,
-=======
     pub enabled: bool,
->>>>>>> 9aa1dd47
 }
 
 impl Oscillator {
@@ -24,11 +21,8 @@
             frequency_hz,
             envelope: Envelope::new(),
             volume: 1.0,
-<<<<<<< HEAD
             modulator_frequency_hz: frequency_hz * 0.5, // Default modulator at half carrier frequency
-=======
             enabled: true,
->>>>>>> 9aa1dd47
         }
     }
 
@@ -97,21 +91,20 @@
         self.envelope.set_config(config);
     }
 
-<<<<<<< HEAD
     pub fn set_modulator_frequency(&mut self, frequency_hz: f32) {
         self.modulator_frequency_hz = frequency_hz.max(0.0);
     }
 
     pub fn get_modulator_frequency(&self) -> f32 {
         self.modulator_frequency_hz
-=======
+    }
+
     pub fn set_enabled(&mut self, enabled: bool) {
         self.enabled = enabled;
     }
 
     pub fn is_enabled(&self) -> bool {
         self.enabled
->>>>>>> 9aa1dd47
     }
 
     pub fn tick(&mut self, current_time: f32) -> f32 {
