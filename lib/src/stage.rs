--- conflicted
+++ resolved
@@ -103,7 +103,6 @@
         }
     }
 
-<<<<<<< HEAD
     pub fn set_instrument_modulator_frequency(&mut self, index: usize, frequency_hz: f32) {
         if let Some(instrument) = self.instruments.get_mut(index) {
             instrument.set_modulator_frequency(frequency_hz);
@@ -115,7 +114,9 @@
             instrument.get_modulator_frequency()
         } else {
             0.0
-=======
+        }
+    }
+
     pub fn set_instrument_enabled(&mut self, index: usize, enabled: bool) {
         if let Some(instrument) = self.instruments.get_mut(index) {
             instrument.set_enabled(enabled);
@@ -127,7 +128,6 @@
             instrument.is_enabled()
         } else {
             false
->>>>>>> 9aa1dd47
         }
     }
 
